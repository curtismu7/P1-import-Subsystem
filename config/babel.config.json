{
  "presets": [
<<<<<<< HEAD
    ["@babel/preset-env", { 
      "targets": { 
        "browsers": ["> 1%", "last 2 versions", "not dead"]
      },
      "modules": "commonjs"
    }],
    "@babel/preset-react"
  ],
  "plugins": [
    "@babel/plugin-transform-runtime",
    "@babel/plugin-transform-modules-commonjs",
    "@babel/plugin-proposal-class-properties",
    "@babel/plugin-proposal-export-default-from",
    "@babel/plugin-proposal-export-namespace-from",
    "@babel/plugin-proposal-private-methods",
    "@babel/plugin-proposal-private-property-in-object"
  ],
  "sourceType": "unambiguous"
=======
    ["@babel/preset-env", {
      "targets": {
        "browsers": ["last 2 versions", "safari >= 7"]
      },
      "modules": false
    }]
  ],
  "plugins": [
    ["@babel/plugin-transform-runtime", {
      "corejs": 3
    }]
  ]
>>>>>>> d93364ef
}<|MERGE_RESOLUTION|>--- conflicted
+++ resolved
@@ -1,25 +1,5 @@
 {
   "presets": [
-<<<<<<< HEAD
-    ["@babel/preset-env", { 
-      "targets": { 
-        "browsers": ["> 1%", "last 2 versions", "not dead"]
-      },
-      "modules": "commonjs"
-    }],
-    "@babel/preset-react"
-  ],
-  "plugins": [
-    "@babel/plugin-transform-runtime",
-    "@babel/plugin-transform-modules-commonjs",
-    "@babel/plugin-proposal-class-properties",
-    "@babel/plugin-proposal-export-default-from",
-    "@babel/plugin-proposal-export-namespace-from",
-    "@babel/plugin-proposal-private-methods",
-    "@babel/plugin-proposal-private-property-in-object"
-  ],
-  "sourceType": "unambiguous"
-=======
     ["@babel/preset-env", {
       "targets": {
         "browsers": ["last 2 versions", "safari >= 7"]
@@ -32,5 +12,4 @@
       "corejs": 3
     }]
   ]
->>>>>>> d93364ef
 }