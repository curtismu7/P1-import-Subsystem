--- conflicted
+++ resolved
@@ -591,128 +591,10 @@
 // CRITICAL: This MUST be a GET endpoint to match client-side expectations
 // Client-side files making GET requests: population-dropdown-fix.js, app.js, bundle files
 // DO NOT change to POST without updating ALL client-side calls
-<<<<<<< HEAD
-// Last fixed: 2025-07-21 - HTTP method mismatch caused 400 Bad Request errors
-router.get('/test-connection', async (req, res) => {
-    const requestId = uuidv4();
-    
-    // DEBUG: Log HTTP method to catch future mismatches
-    console.log(`[${requestId}] Testing PingOne connection... (Method: ${req.method})`);
-    
-    // VALIDATION: Ensure this is a GET request (defensive programming)
-    if (!validateHttpMethod(req, res, 'GET', '/api/pingone/test-connection')) {
-        return; // validateHttpMethod already sent the error response
-    }
-    
-    try {
-        // Always read the latest settings directly from the file
-        // to ensure the connection test uses the most up-to-date credentials.
-        let settings = {};
-        try {
-            const fs = await import('fs/promises');
-            const path = await import('path');
-            const settingsPath = path.resolve(process.cwd(), 'data/settings.json');
-            const settingsData = await fs.readFile(settingsPath, 'utf8');
-            settings = JSON.parse(settingsData);
-            console.log(`[${requestId}] Successfully loaded settings from data/settings.json for connection test.`);
-        } catch (fileError) {
-            console.error(`[${requestId}] CRITICAL: Could not load settings from file for connection test:`, fileError.message);
-            return res.status(500).json({
-                success: false,
-                error: 'Failed to load settings file. Cannot perform connection test.'
-            });
-        }
-        
-        // Final validation - if still no credentials, return helpful error
-        if (!settings.environmentId || !settings.apiClientId || !settings.apiSecret) {
-            console.log(`[${requestId}] No valid credentials found in any source`);
-            return res.status(400).json({
-                success: false,
-                error: 'Missing required credentials. Please configure your PingOne settings in the Settings page.',
-                debug: {
-                    hasEnvVars: !!(process.env.PINGONE_ENVIRONMENT_ID && process.env.PINGONE_CLIENT_ID && process.env.PINGONE_CLIENT_SECRET),
-                    hasReqSettings: !!(req.settings && req.settings.environmentId && req.settings.apiClientId && req.settings.apiSecret),
-                    message: 'Configure credentials in Settings page or set environment variables'
-                }
-            });
-        }
-        
-        // Try to get a token to test the connection
-        const tokenUrl = 'https://auth.pingone.com/as/token.oauth2';
-        const tokenData = new URLSearchParams({
-            grant_type: 'client_credentials',
-            client_id: settings.apiClientId,
-            client_secret: settings.apiSecret
-        });
-        
-        const tokenResponse = await fetch(tokenUrl, {
-            method: 'POST',
-            headers: {
-                'Content-Type': 'application/x-www-form-urlencoded'
-            },
-            body: tokenData
-        });
-        
-        if (!tokenResponse.ok) {
-            const errorText = await tokenResponse.text();
-            console.error(`[${requestId}] Token request failed:`, errorText);
-            return res.status(400).json({
-                success: false,
-                error: 'Authentication failed. Please check your credentials.'
-            });
-        }
-        
-        const tokenResult = await tokenResponse.json();
-        
-        if (!tokenResult.access_token) {
-            return res.status(400).json({
-                success: false,
-                error: 'Failed to obtain access token. Please check your credentials.'
-            });
-        }
-        
-        // Test API access with the token
-        const apiBaseUrl = PINGONE_API_BASE_URLS[settings.region] || PINGONE_API_BASE_URLS.default;
-        const testUrl = `${apiBaseUrl}/v1/environments/${settings.environmentId}`;
-        
-        const testResponse = await fetch(testUrl, {
-            headers: {
-                'Authorization': `Bearer ${tokenResult.access_token}`,
-                'Content-Type': 'application/json'
-            }
-        });
-        
-        if (!testResponse.ok) {
-            const errorText = await testResponse.text();
-            console.error(`[${requestId}] API test failed:`, errorText);
-            return res.status(400).json({
-                success: false,
-                error: 'API access failed. Please check your environment ID and permissions.'
-            });
-        }
-        
-        console.log(`[${requestId}] Connection test successful`);
-        res.json({
-            success: true,
-            message: 'Connection test successful',
-            environmentId: settings.environmentId,
-            region: settings.region
-        });
-        
-    } catch (error) {
-        console.error(`[${requestId}] Connection test error:`, error);
-        res.status(500).json({
-            success: false,
-            error: 'Connection test failed: ' + error.message
-        });
-    }
-});
-=======
 // Last fixed: 2025-07-30 - Moved to dedicated module for stability
 // ⚠️  IMPLEMENTATION MOVED TO: server/pingone-connection-tester.js
 // ⚠️  DO NOT MODIFY THIS ROUTE - USE THE MODULE INSTEAD
 router.get('/test-connection', testConnection);
->>>>>>> d93364ef
 
 // Get token endpoint
 router.post('/token', async (req, res) => {
