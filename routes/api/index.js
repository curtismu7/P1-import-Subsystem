--- conflicted
+++ resolved
@@ -24,38 +24,16 @@
 import fetch from 'node-fetch';
 import path from 'path';
 import { fileURLToPath } from 'url';
-<<<<<<< HEAD
-import { promises as fs } from 'fs';
-
-import { apiLogger, apiLogHelpers } from '../../server/winston-config.js';
-import { sendProgressEvent, sendCompletionEvent, sendErrorEvent } from '../../server/connection-manager.js';
-import serverMessageFormatter from '../../server/message-formatter.js';
-
-// Import sub-routers
-import debugLogRouter from './debug-log.js';
-import logsRouter from './logs.js';
-import exportRouter from './export.js';
-import historyRouter from './history.js';
-import pingoneRouter from './pingone.js';
-import versionRouter from './version.js';
-import settingsRouter from './settings.js';
-=======
 import { router as logsRouter } from './logs.js';
 import credentialRouter from './credential-management.js';
 import exportRouter from './export.js';
 import importRouter from './import.js';
->>>>>>> d93364ef
 
 const __filename = fileURLToPath(import.meta.url);
 const __dirname = path.dirname(__filename);
 
 const router = Router();
 
-<<<<<<< HEAD
-// ============================================================================
-// GLOBAL MIDDLEWARE
-// ============================================================================
-=======
 // Mount logs router
 router.use('/logs', logsRouter);
 
@@ -70,7 +48,6 @@
 
 // Enable debug logging in development mode
 const DEBUG_MODE = process.env.NODE_ENV === 'development';
->>>>>>> d93364ef
 
 // This middleware logs every incoming request and its corresponding response.
 router.use((req, res, next) => {
@@ -181,300 +158,8 @@
     }
 });
 
-<<<<<<< HEAD
-=======
-/**
- * Enhanced Debug Logging Utility
- * 
- * Provides comprehensive, structured logging for server-side diagnostics and monitoring.
- * This utility function creates consistent, searchable log entries with proper categorization,
- * correlation tracking, and environment-aware verbosity control.
- * 
- * ## Features
- * - **Area-based Categorization**: Organize logs by functional area (Import, Export, Auth, etc.)
- * - **Multi-level Logging**: Support for error, warn, info, debug, and trace levels
- * - **Request Correlation**: Link log entries to specific requests using correlation IDs
- * - **Environment Awareness**: Automatic verbosity adjustment based on NODE_ENV
- * - **Structured Data**: JSON-formatted metadata for log aggregation and analysis
- * - **Console Integration**: Development-friendly console output with proper formatting
- * 
- * ## Log Levels
- * - **error**: Critical errors requiring immediate attention (always logged)
- * - **warn**: Warning conditions that may indicate problems (always logged)
- * - **info**: General informational messages (logged in development)
- * - **debug**: Detailed debugging information (development only)
- * - **trace**: Very detailed execution tracing (development only)
- * 
- * ## Usage Patterns
- * 
- * ### Basic Logging
- * ```javascript
- * debugLog('Import', 'Starting user import process');
- * debugLog('Auth', 'Token validation successful', { userId: '123' });
- * ```
- * 
- * ### Error Logging
- * ```javascript
- * debugLog('API', 'PingOne API call failed', { 
- *   error: error.message, 
- *   statusCode: 401 
- * }, 'error', requestId);
- * ```
- * 
- * ### Performance Tracking
- * ```javascript
- * const startTime = Date.now();
- * // ... operation ...
- * debugLog('Performance', 'Operation completed', {
- *   duration: Date.now() - startTime,
- *   operation: 'userImport'
- * }, 'debug', requestId);
- * ```
- * 
- * ### Request Correlation
- * ```javascript
- * // In middleware or route handler
- * const requestId = req.requestId;
- * debugLog('Request', 'Processing user request', {
- *   method: req.method,
- *   url: req.url,
- *   userAgent: req.get('user-agent')
- * }, 'info', requestId);
- * ```
- * 
- * ## Log Output Format
- * 
- * ### Console Output (Development)
- * ```
- * 2025-07-22T15:30:45.123Z [DEBUG - Import] Starting user import process { sessionId: 'abc123' }
- * ```
- * 
- * ### Structured Log (Production)
- * ```json
- * {
- *   "timestamp": "2025-07-22T15:30:45.123Z",
- *   "level": "info",
- *   "message": "[DEBUG - Import] Starting user import process",
- *   "area": "Import",
- *   "requestId": "req-456",
- *   "data": { "sessionId": "abc123" }
- * }
- * ```
- * 
- * ## Performance Considerations
- * - **Conditional Logging**: Only processes logs that will be output
- * - **Lazy Evaluation**: Data objects only serialized when needed
- * - **Memory Efficient**: No log retention in memory (delegated to Winston)
- * - **Non-blocking**: Asynchronous logging doesn't block request processing
- * 
- * ## Security Features
- * - **Data Sanitization**: Sensitive data should be filtered before logging
- * - **PII Protection**: Personal information should not be logged directly
- * - **Error Safety**: Logging failures don't crash the application
- * - **Access Control**: Log files protected by appropriate file permissions
- * 
- * @function debugLog
- * @param {string} area - Functional area for log categorization (e.g., 'Import', 'Auth', 'API')
- * @param {string} message - Human-readable log message describing the event
- * @param {Object|null} [data=null] - Additional structured data for context and debugging
- * @param {string} [level='info'] - Log level: 'error', 'warn', 'info', 'debug', 'trace'
- * @param {string|null} [requestId=null] - Request correlation ID for tracing
- * 
- * @throws {Error} Does not throw - all errors are handled internally
- * 
- * @example
- * // Basic informational logging
- * debugLog('Import', 'CSV file uploaded successfully', {
- *   fileName: 'users.csv',
- *   fileSize: 1024,
- *   rowCount: 100
- * });
- * 
- * @example
- * // Error logging with correlation
- * debugLog('API', 'Failed to create user in PingOne', {
- *   username: 'john.doe',
- *   error: error.message,
- *   statusCode: 400
- * }, 'error', req.requestId);
- * 
- * @example
- * // Performance monitoring
- * debugLog('Performance', 'Database query completed', {
- *   query: 'SELECT * FROM users',
- *   duration: 150,
- *   rowsReturned: 25
- * }, 'debug');
- * 
- * TODO: Add log sampling for high-frequency operations
- * TODO: Implement log aggregation for distributed deployments
- * TODO: Add automatic PII detection and redaction
- * VERIFY: Log rotation and retention policies are properly configured
- * DEBUG: Monitor log volume and performance impact in production
- */
-function debugLog(area, message, data = null, level = 'info', requestId = null) {
-    try {
-        // Determine if we should log based on environment and level
-        const shouldLog = DEBUG_MODE || level === 'error' || level === 'warn';
-        if (!shouldLog) return;
-        
-        const timestamp = new Date().toISOString();
-        const formatted = `[DEBUG - ${area}] ${message}`;
-        
-        // Prepare structured log context
-        const logContext = {
-            timestamp,
-            area,
-            level,
-            ...(requestId && { requestId }),
-            ...(data && { data })
-        };
-        
-        // Log with appropriate Winston level
-        switch (level) {
-            case 'error':
-                apiLogger.error(formatted, logContext);
-                break;
-            case 'warn':
-                apiLogger.warn(formatted, logContext);
-                break;
-            case 'debug':
-                apiLogger.debug(formatted, logContext);
-                break;
-            case 'trace':
-                // Map trace to debug level in Winston
-                apiLogger.debug(formatted, { ...logContext, traceLevel: true });
-                break;
-            default:
-                apiLogger.info(formatted, logContext);
-        }
-        
-        // Additional console output in development for immediate visibility
-        if (DEBUG_MODE) {
-            const consoleMethod = level === 'error' ? console.error : 
-                                level === 'warn' ? console.warn : 
-                                level === 'debug' ? console.debug : console.log;
-            
-            // Format console output for readability
-            const consoleData = data ? ` ${JSON.stringify(data, null, 2)}` : '';
-            consoleMethod(`${timestamp} ${formatted}${consoleData}`);
-        }
-    } catch (loggingError) {
-        // Fail silently to prevent logging errors from crashing the application
-        // Only output to console in development to avoid infinite loops
-        if (DEBUG_MODE) {
-            console.error('Logging error:', loggingError.message);
-        }
-    }
-}
-
-/**
- * Enhanced async error handler wrapper
- * Wraps async route handlers to catch unhandled promise rejections
- * Provides structured error logging and consistent error responses
- * 
- * @param {Function} fn - Async function to wrap
- * @returns {Function} Wrapped function with error handling
- * 
- * DEBUG: Added for comprehensive error tracking
- * VERIFY: Ensure all async routes use this wrapper
- */
-function asyncHandler(fn) {
-    return (req, res, next) => {
-        const requestId = req.requestId || 'unknown';
-        
-        Promise.resolve(fn(req, res, next)).catch(error => {
-            // DEBUG: Log unhandled async error
-            debugLog('AsyncHandler', `Unhandled async error in ${req.method} ${req.path}`, {
-                error: error.message,
-                stack: error.stack,
-                requestId,
-                method: req.method,
-                path: req.path,
-                body: req.body,
-                query: req.query
-            }, 'error', requestId);
-            
-            // Pass error to Express error handler
-            next(error);
-        });
-    };
-}
-
-/**
- * Validation helper for request parameters
- * Validates required fields and data types with detailed error messages
- * 
- * @param {Object} data - Data object to validate
- * @param {Object} schema - Validation schema
- * @param {string} requestId - Request ID for logging
- * @returns {Object} Validation result with success flag and errors
- * 
- * DEBUG: Added for input validation tracking
- * TODO: Consider using Joi or similar validation library for complex schemas
- */
-function validateRequest(data, schema, requestId = null) {
-    const errors = [];
-    const validated = {};
-    
-    for (const [field, rules] of Object.entries(schema)) {
-        const value = data[field];
-        
-        // Check required fields
-        if (rules.required && (value === undefined || value === null || value === '')) {
-            errors.push(`Field '${field}' is required`);
-            continue;
-        }
-        
-        // Skip validation for optional empty fields
-        if (!rules.required && (value === undefined || value === null || value === '')) {
-            continue;
-        }
-        
-        // Type validation
-        if (rules.type && typeof value !== rules.type) {
-            errors.push(`Field '${field}' must be of type ${rules.type}, got ${typeof value}`);
-            continue;
-        }
-        
-        // String length validation
-        if (rules.minLength && typeof value === 'string' && value.length < rules.minLength) {
-            errors.push(`Field '${field}' must be at least ${rules.minLength} characters long`);
-            continue;
-        }
-        
-        if (rules.maxLength && typeof value === 'string' && value.length > rules.maxLength) {
-            errors.push(`Field '${field}' must be no more than ${rules.maxLength} characters long`);
-            continue;
-        }
-        
-        // Enum validation
-        if (rules.enum && !rules.enum.includes(value)) {
-            errors.push(`Field '${field}' must be one of: ${rules.enum.join(', ')}`);
-            continue;
-        }
-        
-        validated[field] = value;
-    }
-    
-    const isValid = errors.length === 0;
-    
-    // DEBUG: Log validation results
-    debugLog('Validation', `Request validation ${isValid ? 'passed' : 'failed'}`, {
-        isValid,
-        errors,
-        validatedFields: Object.keys(validated)
-    }, isValid ? 'debug' : 'warn', requestId);
-    
-    return {
-        isValid,
-        errors,
-        data: validated
-    };
-}
-
 // ============================================================================
-// MULTER CONFIGURATION
+// Export the configured router
 // ============================================================================
 
 /**
@@ -1114,8 +799,2043 @@
 
 // ============================================================================
 // MAIN IMPORT ENDPOINT
->>>>>>> d93364ef
 // ============================================================================
-// Export the configured router
+
+/**
+ * @swagger
+ * /api/import:
+ *   post:
+ *     summary: Import users from CSV
+ *     description: Handles user import from CSV file with real-time progress tracking
+ *     tags: [Import]
+ *     requestBody:
+ *       required: true
+ *       content:
+ *         multipart/form-data:
+ *           schema:
+ *             type: object
+ *             properties:
+ *               file:
+ *                 type: string
+ *                 format: binary
+ *                 description: CSV file containing user data
+ *               populationId:
+ *                 type: string
+ *                 description: PingOne population ID
+ *                 example: 3840c98d-202d-4f6a-8871-f3bc66cb3fa8
+ *               populationName:
+ *                 type: string
+ *                 description: PingOne population name
+ *                 example: Sample Users
+ *               totalUsers:
+ *                 type: number
+ *                 description: Expected number of users in CSV
+ *                 example: 100
+ *             required:
+ *               - file
+ *               - populationId
+ *               - populationName
+ *     responses:
+ *       200:
+ *         description: Import started successfully
+ *         content:
+ *           application/json:
+ *             schema:
+ *               $ref: '#/components/schemas/ImportResponse'
+ *       400:
+ *         description: Invalid request (missing file or population info)
+ *         content:
+ *           application/json:
+ *             schema:
+ *               $ref: '#/components/schemas/ErrorResponse'
+ *       413:
+ *         description: File too large (max 10MB)
+ *         content:
+ *           application/json:
+ *             schema:
+ *               $ref: '#/components/schemas/ErrorResponse'
+ *       500:
+ *         description: Internal server error
+ *         content:
+ *           application/json:
+ *             schema:
+ *               $ref: '#/components/schemas/ErrorResponse'
+ */
+/**
+ * @swagger
+ * /api/import:
+ *   post:
+ *     summary: Import users from CSV file
+ *     description: |
+ *       Uploads a CSV file and imports users into a specified PingOne population.
+ *       This endpoint starts an asynchronous import process and returns a session ID
+ *       for tracking progress via Server-Sent Events (SSE).
+ *       
+ *       ## Process Flow
+ *       1. Validates the uploaded CSV file
+ *       2. Checks population selection and permissions
+ *       3. Generates a unique session ID for progress tracking
+ *       4. Starts background import process
+ *       5. Returns session ID for SSE connection
+ *       
+ *       ## CSV Format Requirements
+ *       - Must contain header row with column names
+ *       - Required columns: username or email
+ *       - Optional columns: firstname, lastname, phone, title
+ *       - Maximum file size: 10MB
+ *       
+ *       ## Progress Tracking
+ *       Use the returned sessionId with `/api/import/progress/{sessionId}` 
+ *       to receive real-time progress updates via SSE.
+ *       
+ *       ## Error Handling
+ *       - Validates file format and size
+ *       - Checks population existence and permissions
+ *       - Handles duplicate user detection
+ *       - Provides detailed error messages
+ *     tags: [User Operations]
+ *     requestBody:
+ *       required: true
+ *       content:
+ *         multipart/form-data:
+ *           schema:
+ *             type: object
+ *             properties:
+ *               file:
+ *                 type: string
+ *                 format: binary
+ *                 description: CSV file containing user data
+ *               populationId:
+ *                 type: string
+ *                 description: PingOne population ID
+ *                 example: 3840c98d-202d-4f6a-8871-f3bc66cb3fa8
+ *               populationName:
+ *                 type: string
+ *                 description: PingOne population name
+ *                 example: Sample Users
+ *               totalUsers:
+ *                 type: number
+ *                 description: Expected number of users in CSV
+ *                 example: 100
+ *             required:
+ *               - file
+ *               - populationId
+ *               - populationName
+ *     responses:
+ *       200:
+ *         description: Import started successfully
+ *         content:
+ *           application/json:
+ *             schema:
+ *               $ref: '#/components/schemas/ImportResponse'
+ *             example:
+ *               success: true
+ *               sessionId: "session-12345"
+ *               message: "Import started successfully"
+ *               populationName: "Sample Users"
+ *               populationId: "3840c98d-202d-4f6a-8871-f3bc66cb3fa8"
+ *               totalUsers: 100
+ *       400:
+ *         description: Validation error
+ *         content:
+ *           application/json:
+ *             schema:
+ *               $ref: '#/components/schemas/ErrorResponse'
+ *             example:
+ *               success: false
+ *               error: "No file uploaded"
+ *               message: "Please select a CSV file to import"
+ *       500:
+ *         description: Internal server error
+ *         content:
+ *           application/json:
+ *             schema:
+ *               $ref: '#/components/schemas/ErrorResponse'
+ */
+router.post('/import', upload.single('file'), async (req, res, next) => {
+    try {
+        const logger = req.app.get('importLogger') || apiLogger;
+        logger.info(logSeparator());
+        logger.info(logTag('IMPORT ENDPOINT HIT'), { tag: logTag('IMPORT ENDPOINT HIT'), separator: logSeparator() });
+        logger.info(`[${new Date().toISOString()}] [INFO] Import endpoint triggered`, {
+            file: req.file ? req.file.originalname : null,
+            populationId: req.body.populationId,
+            populationName: req.body.populationName
+        });
+        if (logger.flush) await logger.flush();
+        
+        debugLog("Import", "🚀 Import request received");
+        
+        // Validate file upload
+        if (!req.file) {
+            debugLog("Import", "❌ No file uploaded");
+            return res.status(400).json({
+                success: false,
+                error: 'No file uploaded',
+                message: 'Please select a CSV file to import'
+            });
+        }
+        
+        // Validate population selection
+        const { populationId, populationName, totalUsers } = req.body;
+        
+        // DEBUG: Log the received population data
+        logger.info(`[${new Date().toISOString()}] [DEBUG] Population data received from frontend`, {
+            populationId: populationId || 'MISSING',
+            populationName: populationName || 'MISSING',
+            totalUsers: totalUsers || 'MISSING',
+            hasPopulationId: !!populationId,
+            hasPopulationName: !!populationName
+        });
+        if (logger.flush) await logger.flush();
+        
+        debugLog("Import", "🔍 Population data received", { 
+            populationId: populationId || 'MISSING', 
+            populationName: populationName || 'MISSING',
+            totalUsers: totalUsers || 'MISSING'
+        });
+        
+        if (!populationId || !populationName) {
+            debugLog("Import", "❌ Missing population information", { populationId, populationName });
+            logger.error(`[${new Date().toISOString()}] [ERROR] Missing population information`, {
+                populationId: populationId || 'MISSING',
+                populationName: populationName || 'MISSING'
+            });
+            if (logger.flush) await logger.flush();
+            return res.status(400).json({
+                success: false,
+                error: 'Missing population information',
+                message: 'Please select a population for the import'
+            });
+        }
+        
+        debugLog("Import", "✅ Import options validated", {
+            totalUsers: parseInt(totalUsers) || 0,
+            populationId,
+            populationName,
+            fileName: req.file.originalname
+        });
+        
+        // Generate session ID for SSE connection
+        const sessionId = uuidv4();
+        
+        // Store import session data
+        const importSession = {
+            sessionId,
+            file: req.file,
+            populationId,
+            populationName,
+            totalUsers: parseInt(totalUsers) || 0,
+            startTime: new Date(),
+            status: 'starting'
+        };
+        
+        // DEBUG: Log the session data being stored
+        logger.info(`[${new Date().toISOString()}] [DEBUG] Import session data stored`, {
+            sessionId,
+            populationId,
+            populationName,
+            totalUsers: parseInt(totalUsers) || 0,
+            fileName: req.file.originalname
+        });
+        if (logger.flush) await logger.flush();
+        
+        // Store session in app context for SSE access
+        if (!req.app.get('importSessions')) {
+            req.app.set('importSessions', new Map());
+        }
+        req.app.get('importSessions').set(sessionId, importSession);
+        
+        debugLog("Import", "📋 Import session created", { sessionId });
+        
+        // Start import process in background with proper error handling
+        runImportProcess(sessionId, req.app).catch(error => {
+            debugLog("Import", "❌ Background import process failed", { error: error.message });
+            sendErrorEvent(sessionId, 'Import failed', error.message, {}, req.app);
+        });
+        
+        // Return session ID for SSE connection
+        res.json({
+            success: true,
+            sessionId,
+            message: 'Import started successfully',
+            populationName,
+            populationId,
+            totalUsers: parseInt(totalUsers) || 0
+        });
+        
+    } catch (error) {
+        debugLog("Import", "❌ Import endpoint error", { error: error.message });
+        res.status(500).json({
+            success: false,
+            error: 'Import failed',
+            message: error.message,
+            timestamp: new Date().toISOString()
+        });
+    }
+});
+
 // ============================================================================
+// Socket.IO Progress Tracking (Replaces SSE)
+// ============================================================================
+/**
+ * @swagger
+ * /api/import/progress/{sessionId}:
+ *   get:
+ *     summary: Get import progress via Socket.IO
+ *     description: Socket.IO connection for real-time import progress (replaces SSE)
+ *     tags: [Import]
+ *     parameters:
+ *       - in: path
+ *         name: sessionId
+ *         required: true
+ *         schema:
+ *           type: string
+ *         description: Import session ID
+ *         example: session-12345
+ *     responses:
+ *       200:
+ *         description: Socket.IO connection established
+ *         content:
+ *           application/json:
+ *             schema:
+ *               type: object
+ *               properties:
+ *                 message:
+ *                   type: string
+ *                   example: "Use Socket.IO connection for real-time updates"
+ *                 sessionId:
+ *                   type: string
+ *                   example: "session-12345"
+ *       400:
+ *         description: Invalid session ID
+ *         content:
+ *           application/json:
+ *             schema:
+ *               $ref: '#/components/schemas/ErrorResponse'
+ */
+router.get('/import/progress/:sessionId', (req, res) => {
+    const { sessionId } = req.params;
+    
+    // Validate session ID
+    if (!sessionId || typeof sessionId !== 'string' || sessionId.length < 8) {
+        return res.status(400).json({ 
+            error: 'Invalid session ID for Socket.IO connection', 
+            code: 'INVALID_SESSION_ID',
+            details: {
+                sessionId,
+                minLength: 8,
+                actualLength: sessionId ? sessionId.length : 0
+            }
+        });
+    }
+    
+    // Return information about using Socket.IO instead of SSE
+    res.json({
+        message: 'Use Socket.IO connection for real-time updates',
+        sessionId,
+        connectionType: 'socket.io',
+        timestamp: new Date().toISOString()
+    });
+});
+
+// ============================================================================
+// USER EXPORT ENDPOINT
+// ============================================================================
+
+/**
+ * @swagger
+ * /api/export-users:
+ *   post:
+ *     summary: Export users from PingOne
+ *     description: Exports users from PingOne in JSON or CSV format with optional filtering
+ *     tags: [Export]
+ *     requestBody:
+ *       required: true
+ *       content:
+ *         application/json:
+ *           schema:
+ *             $ref: '#/components/schemas/ExportRequest'
+ *     responses:
+ *       200:
+ *         description: Users exported successfully
+ *         content:
+ *           application/json:
+ *             schema:
+ *               $ref: '#/components/schemas/ExportResponse'
+ *           text/csv:
+ *             schema:
+ *               type: string
+ *               description: CSV file content
+ *       400:
+ *         description: Invalid request parameters
+ *         content:
+ *           application/json:
+ *             schema:
+ *               $ref: '#/components/schemas/ErrorResponse'
+ *       500:
+ *         description: Internal server error
+ *         content:
+ *           application/json:
+ *             schema:
+ *               $ref: '#/components/schemas/ErrorResponse'
+ */
+
+/**
+ * @swagger
+ * /api/history:
+ *   get:
+ *     summary: Get operation history
+ *     description: Retrieves operation history with optional filtering and pagination
+ *     tags: [History]
+ *     parameters:
+ *       - in: query
+ *         name: limit
+ *         schema:
+ *           type: integer
+ *           default: 100
+ *         description: Number of history items to return
+ *       - in: query
+ *         name: offset
+ *         schema:
+ *           type: integer
+ *           default: 0
+ *         description: Offset for pagination
+ *       - in: query
+ *         name: filter
+ *         schema:
+ *           type: string
+ *         description: Filter by operation type (import, delete, modify, export)
+ *       - in: query
+ *         name: search
+ *         schema:
+ *           type: string
+ *         description: Search term for filtering history
+ *     responses:
+ *       200:
+ *         description: History data retrieved successfully
+ *         content:
+ *           application/json:
+ *             schema:
+ *               type: object
+ *               properties:
+ *                 success:
+ *                   type: boolean
+ *                   example: true
+ *                 history:
+ *                   type: array
+ *                   items:
+ *                     type: object
+ *                     properties:
+ *                       id:
+ *                         type: string
+ *                       type:
+ *                         type: string
+ *                       timestamp:
+ *                         type: string
+ *                       fileName:
+ *                         type: string
+ *                       population:
+ *                         type: string
+ *                       message:
+ *                         type: string
+ *                       success:
+ *                         type: integer
+ *                       errors:
+ *                         type: integer
+ *                       skipped:
+ *                         type: integer
+ *                 total:
+ *                   type: integer
+ *       400:
+ *         description: Bad request
+ *       500:
+ *         description: Internal server error
+ */
+router.get('/history', async (req, res) => {
+    const requestId = `req_${Date.now()}_${Math.random().toString(36).substr(2, 9)}`;
+    const startTime = Date.now();
+    
+    console.log(`🔍 [History Debug] ${requestId} - Request started`);
+    console.log(`🔍 [History Debug] ${requestId} - Query parameters:`, req.query);
+    console.log(`🔍 [History Debug] ${requestId} - User Agent:`, req.get('User-Agent'));
+    console.log(`🔍 [History Debug] ${requestId} - IP Address:`, req.ip);
+    
+    try {
+        const { limit = 100, offset = 0, filter, search } = req.query;
+        
+        console.log(`🔍 [History Debug] ${requestId} - Parsed parameters:`, {
+            limit: parseInt(limit),
+            offset: parseInt(offset),
+            filter: filter || 'none',
+            search: search || 'none'
+        });
+        
+        // Read operation history from file
+        const historyFilePath = path.join(process.cwd(), 'logs', 'operation-history.json');
+        console.log(`🔍 [History Debug] ${requestId} - History file path:`, historyFilePath);
+        
+        let history = [];
+        let fileExists = false;
+        let fileSize = 0;
+        
+        try {
+            // Check if file exists
+            const stats = await fs.stat(historyFilePath);
+            fileExists = true;
+            fileSize = stats.size;
+            console.log(`🔍 [History Debug] ${requestId} - File exists, size:`, fileSize, 'bytes');
+            
+            const historyData = await fs.readFile(historyFilePath, 'utf8');
+            console.log(`🔍 [History Debug] ${requestId} - File read successfully, data length:`, historyData.length);
+            
+            history = JSON.parse(historyData);
+            console.log(`🔍 [History Debug] ${requestId} - JSON parsed successfully, history items:`, history.length);
+            
+            // Log first few items for debugging
+            if (history.length > 0) {
+                console.log(`🔍 [History Debug] ${requestId} - First item:`, JSON.stringify(history[0], null, 2));
+                if (history.length > 1) {
+                    console.log(`🔍 [History Debug] ${requestId} - Second item:`, JSON.stringify(history[1], null, 2));
+                }
+            }
+            
+        } catch (error) {
+            console.log(`🔍 [History Debug] ${requestId} - File read error:`, error.message);
+            console.log(`🔍 [History Debug] ${requestId} - File exists:`, fileExists);
+            console.log(`🔍 [History Debug] ${requestId} - File size:`, fileSize);
+            // If file doesn't exist or is invalid, return empty history
+            console.log(`🔍 [History Debug] ${requestId} - No operation history file found, returning empty history`);
+        }
+        
+        console.log(`🔍 [History Debug] ${requestId} - Initial history count:`, history.length);
+        
+        // Apply filters if provided
+        let filteredHistory = history;
+        
+        if (filter) {
+            console.log(`🔍 [History Debug] ${requestId} - Applying filter:`, filter);
+            const beforeFilterCount = filteredHistory.length;
+            filteredHistory = filteredHistory.filter(item => 
+                item.type && item.type.toLowerCase() === filter.toLowerCase()
+            );
+            console.log(`🔍 [History Debug] ${requestId} - After filter:`, filteredHistory.length, 'items (was', beforeFilterCount, ')');
+            
+            // Log filtered items for debugging
+            if (filteredHistory.length > 0) {
+                console.log(`🔍 [History Debug] ${requestId} - Filtered items:`, filteredHistory.map(item => ({
+                    id: item.id,
+                    type: item.type,
+                    timestamp: item.timestamp,
+                    fileName: item.fileName
+                })));
+            }
+        }
+        
+        if (search) {
+            console.log(`🔍 [History Debug] ${requestId} - Applying search:`, search);
+            const beforeSearchCount = filteredHistory.length;
+            const searchLower = search.toLowerCase();
+            filteredHistory = filteredHistory.filter(item => 
+                (item.fileName && item.fileName.toLowerCase().includes(searchLower)) ||
+                (item.population && item.population.toLowerCase().includes(searchLower)) ||
+                (item.message && item.message.toLowerCase().includes(searchLower)) ||
+                (item.type && item.type.toLowerCase().includes(searchLower))
+            );
+            console.log(`🔍 [History Debug] ${requestId} - After search:`, filteredHistory.length, 'items (was', beforeSearchCount, ')');
+            
+            // Log search results for debugging
+            if (filteredHistory.length > 0) {
+                console.log(`🔍 [History Debug] ${requestId} - Search results:`, filteredHistory.map(item => ({
+                    id: item.id,
+                    type: item.type,
+                    fileName: item.fileName,
+                    population: item.population,
+                    message: item.message
+                })));
+            }
+        }
+        
+        console.log(`🔍 [History Debug] ${requestId} - After filtering/search:`, filteredHistory.length, 'items');
+        
+        // Apply pagination
+        const totalItems = filteredHistory.length;
+        const startIndex = parseInt(offset);
+        const endIndex = startIndex + parseInt(limit);
+        const paginatedHistory = filteredHistory.slice(startIndex, endIndex);
+        
+        console.log(`🔍 [History Debug] ${requestId} - Pagination:`, {
+            totalItems,
+            startIndex,
+            endIndex,
+            paginatedCount: paginatedHistory.length
+        });
+        
+        // Sort by timestamp (newest first)
+        console.log(`🔍 [History Debug] ${requestId} - Sorting by timestamp (newest first)`);
+        paginatedHistory.sort((a, b) => new Date(b.timestamp) - new Date(a.timestamp));
+        
+        const responseData = {
+            success: true,
+            history: paginatedHistory,
+            total: totalItems,
+            limit: parseInt(limit),
+            offset: parseInt(offset)
+        };
+        
+        const duration = Date.now() - startTime;
+        console.log(`🔍 [History Debug] ${requestId} - Response prepared:`, {
+            success: responseData.success,
+            historyCount: responseData.history.length,
+            total: responseData.total,
+            limit: responseData.limit,
+            offset: responseData.offset,
+            duration: `${duration}ms`
+        });
+        
+        res.json(responseData);
+        
+    } catch (error) {
+        const duration = Date.now() - startTime;
+        console.error(`🔍 [History Debug] ${requestId} - Error occurred after ${duration}ms:`, error);
+        console.error(`🔍 [History Debug] ${requestId} - Error stack:`, error.stack);
+        res.status(500).json({
+            success: false,
+            error: 'Failed to retrieve history',
+            details: process.env.NODE_ENV === 'development' ? error.message : undefined
+        });
+    }
+});
+
+/**
+ * @swagger
+ * /api/populations:
+ *   get:
+ *     summary: Get PingOne populations
+ *     description: |
+ *       Retrieves all populations from the configured PingOne environment.
+ *       This endpoint fetches population data including user counts and metadata.
+ *       
+ *       ## Population Data
+ *       - Population ID and name
+ *       - Description and metadata
+ *       - User count for each population
+ *       - Creation and update timestamps
+ *       
+ *       ## Authentication
+ *       Requires valid PingOne API credentials configured in settings.
+ *       
+ *       ## Rate Limiting
+ *       Subject to PingOne API rate limits for population queries.
+ *       
+ *       ## Error Handling
+ *       - Handles authentication failures gracefully
+ *       - Provides detailed error messages for debugging
+ *       - Returns empty array if no populations found
+ *     tags: [System]
+ *     responses:
+ *       200:
+ *         description: Populations retrieved successfully
+ *         content:
+ *           application/json:
+ *             schema:
+ *               $ref: '#/components/schemas/PopulationsResponse'
+ *             example:
+ *               success: true
+ *               populations: [
+ *                 {
+ *                   id: "3840c98d-202d-4f6a-8871-f3bc66cb3fa8",
+ *                   name: "Sample Users",
+ *                   description: "This is a sample user population",
+ *                   userCount: 380
+ *                 }
+ *               ]
+ *               total: 5
+ *       401:
+ *         description: Authentication error
+ *         content:
+ *           application/json:
+ *             schema:
+ *               $ref: '#/components/schemas/ErrorResponse'
+ *       500:
+ *         description: Internal server error
+ *         content:
+ *           application/json:
+ *             schema:
+ *               $ref: '#/components/schemas/ErrorResponse'
+ */
+router.get('/populations', async (req, res) => {
+    const functionName = 'GET /api/populations';
+    apiLogger.debug(`${functionName} - Entry`, { requestId: req.requestId });
+
+    try {
+        // Get token manager from Express app context
+        const tokenManager = req.app.get('tokenManager');
+        if (!tokenManager) {
+            apiLogger.error(`${functionName} - Token manager not available`, { requestId: req.requestId });
+            return res.status(500).json({ success: false, error: 'Token manager not available' });
+        }
+
+        // Get environment ID and API base URL from token manager
+        const environmentId = await tokenManager.getEnvironmentId();
+        if (!environmentId) {
+            apiLogger.error(`${functionName} - Environment ID not configured`, { requestId: req.requestId });
+            return res.status(500).json({
+                success: false,
+                error: 'Environment ID not configured',
+                details: 'Please configure your Environment ID in the Settings page'
+            });
+        }
+
+        // Get API base URL from token manager
+        const apiBaseUrl = tokenManager.getApiBaseUrl();
+
+        // Get access token
+        const token = await tokenManager.getAccessToken();
+        if (!token) {
+            apiLogger.error(`${functionName} - Failed to get access token`, { requestId: req.requestId });
+            return res.status(401).json({ success: false, error: 'Failed to get access token' });
+        }
+
+        // Fetch populations from PingOne API
+        const populationsUrl = `${apiBaseUrl}/environments/${environmentId}/populations`;
+        apiLogger.debug(`${functionName} - Fetching populations from PingOne API`, { requestId: req.requestId, url: populationsUrl });
+
+        const response = await fetch(populationsUrl, {
+            method: 'GET',
+            headers: {
+                'Authorization': `Bearer ${token}`,
+                'Content-Type': 'application/json'
+            }
+        });
+
+        if (!response.ok) {
+            const errorText = await response.text();
+            apiLogger.error(`${functionName} - Failed to fetch populations`, {
+                requestId: req.requestId,
+                status: response.status,
+                statusText: response.statusText,
+                details: errorText
+            });
+            return res.status(response.status).json({
+                success: false,
+                error: `Failed to fetch populations: ${response.statusText}`,
+                details: errorText
+            });
+        }
+        
+        const data = await response.json();
+        const populations = data._embedded?.populations || [];
+        
+        console.log(`[Populations] ✅ Fetched ${populations.length} populations`);
+        
+        // Format populations for frontend
+        const formattedPopulations = populations.map(population => ({
+            id: population.id,
+            name: population.name,
+            description: population.description || '',
+            userCount: population.userCount || 0
+        }));
+        
+        res.json({
+            success: true,
+            populations: formattedPopulations,
+            total: formattedPopulations.length
+        });
+        
+    } catch (error) {
+        console.error(`[Populations] ❌ Populations error: ${error.message}`);
+        res.status(500).json({
+            success: false,
+            error: 'Failed to fetch populations',
+            details: error.message
+        });
+    }
+});
+
+/**
+ * @swagger
+ * /api/export-users:
+ *   post:
+ *     summary: Export users from population
+ *     description: |
+ *       Exports users from a specified PingOne population in JSON or CSV format.
+ *       This endpoint fetches user data from PingOne API and returns it in the
+ *       requested format with optional field filtering.
+ *       
+ *       ## Export Options
+ *       - **Format**: JSON or CSV output
+ *       - **Fields**: All fields, basic fields only, or custom selection
+ *       - **Population**: Export from specific population or all populations
+ *       - **User Status**: Include or exclude disabled users
+ *       
+ *       ## Field Selection
+ *       - **all**: Complete user data including all PingOne fields
+ *       - **basic**: Essential fields (id, username, email, firstName, lastName, enabled)
+ *       - **custom**: User-defined field selection (not implemented in current version)
+ *       
+ *       ## Response Format
+ *       - **JSON**: Structured data with user objects
+ *       - **CSV**: Comma-separated values with header row
+ *       
+ *       ## Rate Limiting
+ *       Export operations are subject to PingOne API rate limits.
+ *       Large exports may take time to complete.
+ *     tags: [User Operations]
+ *     requestBody:
+ *       required: true
+ *       content:
+ *         application/json:
+ *           schema:
+ *             type: object
+ *             properties:
+ *               populationId:
+ *                 type: string
+ *                 description: PingOne population ID (empty for all populations)
+ *                 example: 3840c98d-202d-4f6a-8871-f3bc66cb3fa8
+ *               selectedPopulationId:
+ *                 type: string
+ *                 description: Alternative field name for population ID
+ *                 example: 3840c98d-202d-4f6a-8871-f3bc66cb3fa8
+ *               format:
+ *                 type: string
+ *                 enum: [json, csv]
+ *                 description: Export format
+ *                 example: csv
+ *               fields:
+ *                 type: string
+ *                 enum: [all, basic, custom]
+ *                 description: Field selection for export
+ *                 example: basic
+ *               ignoreDisabledUsers:
+ *                 type: boolean
+ *                 description: Include disabled users in export
+ *                 example: false
+ *             required:
+ *               - populationId
+ *     responses:
+ *       200:
+ *         description: Export completed successfully
+ *         content:
+ *           application/json:
+ *             schema:
+ *               $ref: '#/components/schemas/ExportResponse'
+ *             example:
+ *               success: true
+ *               data: [
+ *                 {
+ *                   id: "user-123",
+ *                   username: "john.doe@example.com",
+ *                   email: "john.doe@example.com",
+ *                   firstName: "John",
+ *                   lastName: "Doe",
+ *                   enabled: true
+ *                 }
+ *               ]
+ *               total: 100
+ *       400:
+ *         description: Validation error
+ *         content:
+ *           application/json:
+ *             schema:
+ *               $ref: '#/components/schemas/ErrorResponse'
+ *       401:
+ *         description: Authentication error
+ *         content:
+ *           application/json:
+ *             schema:
+ *               $ref: '#/components/schemas/ErrorResponse'
+ *       500:
+ *         description: Internal server error
+ *         content:
+ *           application/json:
+ *             schema:
+ *               $ref: '#/components/schemas/ErrorResponse'
+ */
+router.post('/export-users', async (req, res, next) => {
+    try {
+        // Get token manager from Express app context
+        const tokenManager = req.app.get('tokenManager');
+        if (!tokenManager) {
+            return res.status(500).json({
+                success: false,
+                error: 'Token manager not available'
+            });
+        }
+
+        // Extract and normalize request parameters
+        const { 
+            populationId, 
+            selectedPopulationId, // Frontend sends this
+            fields, 
+            format, 
+            ignoreDisabledUsers 
+        } = req.body;
+        
+        // Handle both field name variations
+        const actualPopulationId = populationId || selectedPopulationId;
+        
+        // Convert ignoreDisabledUsers to boolean if it's a string (handles form data)
+        const shouldIgnoreDisabledUsers = ignoreDisabledUsers === true || ignoreDisabledUsers === 'true';
+        
+        // Enhanced validation with detailed error messages
+        if (!actualPopulationId && actualPopulationId !== '') {
+            console.error('Export validation failed: Missing population ID', {
+                received: { populationId, selectedPopulationId },
+                body: req.body
+            });
+            return res.status(400).json({
+                error: 'Missing required field',
+                message: 'Population ID is required for export operations',
+                details: {
+                    received: { populationId, selectedPopulationId },
+                    expected: 'populationId or selectedPopulationId'
+                }
+            });
+        }
+
+        // Validate format parameter
+        const validFormats = ['csv', 'json'];
+        if (format && !validFormats.includes(format)) {
+            console.error('Export validation failed: Invalid format', {
+                received: format,
+                validFormats
+            });
+            return res.status(400).json({
+                error: 'Invalid format',
+                message: `Format must be one of: ${validFormats.join(', ')}`,
+                details: {
+                    received: format,
+                    validFormats
+                }
+            });
+        }
+
+        // Validate fields parameter
+        const validFields = ['all', 'basic', 'custom'];
+        if (fields && !validFields.includes(fields)) {
+            console.error('Export validation failed: Invalid fields', {
+                received: fields,
+                validFields
+            });
+            return res.status(400).json({
+                error: 'Invalid fields',
+                message: `Fields must be one of: ${validFields.join(', ')}`,
+                details: {
+                    received: fields,
+                    validFields
+                }
+            });
+        }
+
+        console.log('Export validation passed, proceeding with export', {
+            populationId: actualPopulationId,
+            fields: fields || 'all',
+            format: format || 'csv',
+            ignoreDisabledUsers: shouldIgnoreDisabledUsers
+        });
+
+        // Get access token and environment ID directly from token manager
+        const token = await tokenManager.getAccessToken();
+        if (!token) {
+            return res.status(401).json({
+                success: false,
+                error: 'Failed to get access token - check your PingOne credentials'
+            });
+        }
+
+        const environmentId = await tokenManager.getEnvironmentId();
+        if (!environmentId) {
+            return res.status(400).json({
+                success: false,
+                error: 'Environment ID is required',
+                message: 'Please configure your Environment ID in the Settings page'
+            });
+        }
+
+        // Build PingOne API URL directly
+        let pingOneUrl = `${tokenManager.getApiBaseUrl()}/environments/${environmentId}/users`;
+        const params = new URLSearchParams();
+        
+        // Add population filter if specified (empty string means all populations)
+        if (actualPopulationId && actualPopulationId.trim() !== '') {
+            params.append('population.id', actualPopulationId.trim());
+        }
+        
+        // Always expand population details to get population name and ID in response
+        params.append('expand', 'population');
+        
+        // Append query parameters if any exist
+        if (params.toString()) {
+            pingOneUrl += `?${params.toString()}`;
+        }
+
+        console.log('Fetching users from PingOne API:', pingOneUrl);
+
+        const pingOneResponse = await fetch(pingOneUrl, {
+            method: 'GET',
+            headers: {
+                'Authorization': `Bearer ${token}`,
+                'Content-Type': 'application/json',
+                'Accept': 'application/json'
+            }
+        });
+
+        if (!pingOneResponse.ok) {
+            const errorData = await pingOneResponse.json().catch(() => ({}));
+            console.error('PingOne API request failed:', {
+                status: pingOneResponse.status,
+                statusText: pingOneResponse.statusText,
+                errorData
+            });
+            return res.status(pingOneResponse.status).json({
+                error: 'Failed to fetch users from PingOne',
+                message: errorData.message || `HTTP ${pingOneResponse.status}: ${pingOneResponse.statusText}`,
+                details: errorData
+            });
+        }
+
+        let users = await pingOneResponse.json();
+        
+        // Handle PingOne API response format variations
+        // PingOne can return users directly as array or nested in _embedded.users
+        if (users._embedded && users._embedded.users) {
+            users = users._embedded.users;
+        } else if (!Array.isArray(users)) {
+            users = [];
+        }
+
+        console.log('Users fetched successfully:', {
+            count: users.length,
+            populationId: actualPopulationId
+        });
+
+        // Filter out disabled users if the ignore flag is set
+        // This provides a way to export only active users
+        if (shouldIgnoreDisabledUsers) {
+            const originalCount = users.length;
+            users = users.filter(user => user.enabled !== false);
+            console.log('Filtered disabled users:', {
+                originalCount,
+                filteredCount: users.length,
+                disabledCount: originalCount - users.length
+            });
+        }
+
+        // Check if population information is available in the user objects
+        // This determines whether we need to fetch population data separately
+        let hasPopulationInfo = false;
+        if (users.length > 0 && users[0].population) {
+            hasPopulationInfo = true;
+        }
+
+        // If population info is not available, try to fetch it separately
+        if (!hasPopulationInfo && actualPopulationId && actualPopulationId.trim() !== '') {
+            try {
+                const populationResponse = await fetch(`http://127.0.0.1:4000/api/pingone/populations/${actualPopulationId.trim()}`);
+                if (populationResponse.ok) {
+                    const populationData = await populationResponse.json();
+                    const populationName = populationData.name || '';
+                    
+                    // Add population information to all users
+                    users = users.map(user => ({
+                        ...user,
+                        population: {
+                            id: actualPopulationId.trim(),
+                            name: populationName
+                        }
+                    }));
+                    console.log('Added population info to users:', {
+                        populationId: actualPopulationId.trim(),
+                        populationName
+                    });
+                }
+            } catch (error) {
+                console.warn('Failed to fetch population info:', error.message);
+            }
+        }
+        
+        // Process user data based on the requested field selection
+        // This transforms the raw PingOne API response into the desired format
+        let processedUsers = users;
+        
+        if (fields === 'basic') {
+            // Basic fields: minimal set of essential user information
+            // Useful for quick exports with core user data only
+            processedUsers = users.map(user => ({
+                id: user.id,
+                username: user.username || '',
+                email: user.email || '',
+                populationId: user.population?.id || '',
+                populationName: user.population?.name || '',
+                enabled: user.enabled || false
+            }));
+        } else if (fields === 'custom') {
+            // Custom fields: comprehensive field mapping with nested object flattening
+            // Excludes complex objects and _links, flattens nested structures for CSV compatibility
+            processedUsers = users.map(user => {
+                const customFields = {};
+                
+                Object.keys(user).forEach(key => {
+                    // Skip _links entirely (PingOne API metadata)
+                    if (key === '_links') {
+                        return;
+                    }
+                    
+                    const value = user[key];
+                    
+                    // Handle nested objects by flattening or extracting meaningful values
+                    // This prevents [object Object] in CSV exports
+                    if (typeof value === 'object' && value !== null) {
+                        if (key === 'name') {
+                            // Flatten name object into givenName and familyName
+                            customFields.givenName = value.given || '';
+                            customFields.familyName = value.family || '';
+                        } else if (key === 'population') {
+                            // Flatten population object into populationId and populationName
+                            customFields.populationId = value.id || '';
+                            customFields.populationName = value.name || '';
+                        } else if (key === 'environment') {
+                            customFields.environmentId = value.id || '';
+                        } else if (key === 'account') {
+                            customFields.accountId = value.id || '';
+                        } else if (key === 'identityProvider') {
+                            customFields.identityProviderType = value.type || '';
+                        } else if (key === 'lifecycle') {
+                            customFields.lifecycleStatus = value.status || '';
+                        } else if (key === 'address') {
+                            // Flatten address object into individual address fields
+                            customFields.streetAddress = value.streetAddress || '';
+                            customFields.locality = value.locality || '';
+                            customFields.region = value.region || '';
+                            customFields.postalCode = value.postalCode || '';
+                            customFields.countryCode = value.countryCode || '';
+                        } else {
+                            // Skip other complex objects to avoid [object Object] in CSV
+                        }
+                    } else {
+                        // Include primitive values as-is
+                        customFields[key] = value;
+                    }
+                });
+                return {
+                    id: user.id,
+                    populationId: user.population?.id || '',
+                    populationName: user.population?.name || '',
+                    ...customFields
+                };
+            });
+        } else {
+            // All fields: comprehensive export with all available data
+            // Similar to custom but processes all users with complete field mapping
+            processedUsers = users.map(user => {
+                const processedUser = {};
+                
+                Object.keys(user).forEach(key => {
+                    // Skip _links entirely (PingOne API metadata)
+                    if (key === '_links') {
+                        return;
+                    }
+                    
+                    const value = user[key];
+                    
+                    // Handle nested objects by flattening or extracting meaningful values
+                    if (typeof value === 'object' && value !== null) {
+                        if (key === 'name') {
+                            // Flatten name object into givenName and familyName
+                            processedUser.givenName = value.given || '';
+                            processedUser.familyName = value.family || '';
+                        } else if (key === 'population') {
+                            // Flatten population object into populationId and populationName
+                            processedUser.populationId = value.id || '';
+                            processedUser.populationName = value.name || '';
+                        } else if (key === 'environment') {
+                            processedUser.environmentId = value.id || '';
+                        } else if (key === 'account') {
+                            processedUser.accountId = value.id || '';
+                        } else if (key === 'address') {
+                            // Flatten address object into individual address fields
+                            processedUser.streetAddress = value.streetAddress || '';
+                            processedUser.locality = value.locality || '';
+                            processedUser.region = value.region || '';
+                            processedUser.postalCode = value.postalCode || '';
+                            processedUser.countryCode = value.countryCode || '';
+                        } else if (key === 'identityProvider') {
+                            processedUser.identityProviderType = value.type || '';
+                            processedUser.identityProviderName = value.name || '';
+                        } else if (key === 'lifecycle') {
+                            processedUser.lifecycleStatus = value.status || '';
+                        } else {
+                            // Skip other complex objects to avoid [object Object] in CSV
+                        }
+                    } else {
+                        // Include primitive values as-is
+                        processedUser[key] = value;
+                    }
+                });
+                
+                return processedUser;
+            });
+        }
+
+        console.log('User processing completed:', {
+            originalCount: users.length,
+            processedCount: processedUsers.length,
+            fields: fields || 'all'
+        });
+
+        // Convert processed user data to the requested output format
+        // Supports both JSON and CSV formats with proper content type headers
+        let output;
+        let contentType;
+        let fileName;
+        
+        if (format === 'json') {
+            // JSON format: pretty-printed with 2-space indentation
+            output = JSON.stringify(processedUsers, null, 2);
+            contentType = 'application/json';
+            fileName = `pingone-users-export-${new Date().toISOString().split('T')[0]}.json`;
+        } else {
+            // CSV format: comma-separated values with proper escaping
+            if (processedUsers.length === 0) {
+                output = '';
+            } else {
+                // Extract headers from the first user object
+                const headers = Object.keys(processedUsers[0]);
+                const csvRows = [headers.join(',')];
+                
+                // Convert each user to a CSV row with proper escaping
+                processedUsers.forEach(user => {
+                    const row = headers.map(header => {
+                        const value = user[header];
+                        // Escape commas and quotes in CSV values
+                        // Double quotes are escaped by doubling them
+                        if (typeof value === 'string' && (value.includes(',') || value.includes('"'))) {
+                            return `"${value.replace(/"/g, '""')}"`;
+                        }
+                        return value || '';
+                    });
+                    csvRows.push(row.join(','));
+                });
+                
+                output = csvRows.join('\n');
+            }
+            contentType = 'text/csv';
+            fileName = `pingone-users-export-${new Date().toISOString().split('T')[0]}.csv`;
+        }
+
+        console.log('Export completed successfully:', {
+            format: format || 'csv',
+            userCount: processedUsers.length,
+            fileName,
+            contentType
+        });
+
+        res.setHeader('Content-Type', contentType);
+        res.setHeader('Content-Disposition', `attachment; filename="${fileName}"`);
+        res.send(output);
+
+        // Log export operation
+        logger.info('********** START EXPORT **********');
+        logger.info(`* Population ID:   ${actualPopulationId || 'ALL'}`);
+        logger.info('**********************************');
+        logger.info(`[${new Date().toISOString()}] [INFO] Export operation completed`, {
+            populationId: actualPopulationId,
+            populationName: req.body.populationName,
+            userCount: users.length,
+            format,
+            includeDisabled: shouldIgnoreDisabledUsers,
+            includeMetadata: req.body.includeMetadata,
+            useOverrideCredentials: req.body.useOverrideCredentials,
+            userAgent: req.get('User-Agent'),
+            ip: req.ip
+        });
+        logger.info(logTag('END OF EXPORT'), { tag: logTag('END OF EXPORT'), separator: logSeparator() });
+        logger.info('**********************************');
+        logger.info(`* Population ID:   ${actualPopulationId || 'ALL'}`);
+        logger.info('*********** END EXPORT ***********');
+    } catch (error) {
+        console.error('Export operation failed:', {
+            error: error.message,
+            stack: error.stack,
+            body: req.body
+        });
+        next(error);
+    }
+});
+
+/**
+ * Decode JWT token for environment extraction
+ */
+function decodeJWT(token) {
+    const parts = token.split('.');
+    if (parts.length !== 3) {
+        throw new Error('Invalid JWT format');
+    }
+    
+    const payload = JSON.parse(Buffer.from(parts[1], 'base64').toString());
+    return { payload };
+}
+
+/**
+ * Log export token generation for audit
+ */
+function logExportTokenGeneration(req, environmentId, expiresAt) {
+    const logger = req.app.get('importLogger') || apiLogger;
+    
+    logger.info(logSeparator());
+    logger.info(logTag('EXPORT TOKEN GENERATION'), { tag: logTag('EXPORT TOKEN GENERATION'), separator: logSeparator() });
+    logger.info(`[${new Date().toISOString()}] [INFO] Export token generated`, {
+        environmentId,
+        expiresAt,
+        userAgent: req.get('User-Agent'),
+        ip: req.ip
+    });
+    logger.info(logTag('END OF TOKEN GENERATION'), { tag: logTag('END OF TOKEN GENERATION'), separator: logSeparator() });
+    
+    const logEntry = {
+        timestamp: new Date().toISOString(),
+        action: 'EXPORT_TOKEN_GENERATION',
+        environmentId,
+        expiresAt,
+        userAgent: req.get('User-Agent'),
+        ip: req.ip
+    };
+
+    debugLog("Export", "📝 Export token generation logged", logEntry);
+}
+
+/**
+ * Log export operation for audit
+ */
+// Helper function to log operations to history
+async function logOperationToHistory(req, operationData) {
+    try {
+        const historyEntry = {
+            id: uuidv4(),
+            type: operationData.type || 'UNKNOWN',
+            timestamp: new Date().toISOString(),
+            fileName: operationData.fileName || null,
+            population: operationData.populationName || operationData.populationId || null,
+            message: operationData.message || 'Operation completed',
+            success: operationData.success || 0,
+            errors: operationData.errors || 0,
+            skipped: operationData.skipped || 0,
+            total: operationData.total || 0,
+            ip: req.ip,
+            userAgent: req.get('User-Agent'),
+            environmentId: operationData.environmentId || null
+        };
+
+        // Read existing history
+        const historyFilePath = path.join(process.cwd(), 'logs', 'operation-history.json');
+        let history = [];
+        
+        try {
+            const historyData = await fs.readFile(historyFilePath, 'utf8');
+            history = JSON.parse(historyData);
+        } catch (error) {
+            // If file doesn't exist or is invalid, start with empty array
+            console.log('Creating new operation history file');
+        }
+
+        // Add new entry
+        history.push(historyEntry);
+
+        // Keep only the most recent 1000 entries
+        if (history.length > 1000) {
+            history = history.slice(-1000);
+        }
+
+        // Write back to file
+        await fs.writeFile(historyFilePath, JSON.stringify(history, null, 2));
+        
+        console.log('Operation logged to history successfully');
+    } catch (error) {
+        console.error('Error logging operation to history:', error);
+    }
+}
+
+function logExportOperation(req, operationData) {
+    const logger = req.app.get('importLogger') || apiLogger;
+    
+    logger.info(logSeparator());
+    logger.info(logTag('EXPORT OPERATION SUMMARY'), { tag: logTag('EXPORT OPERATION SUMMARY'), separator: logSeparator('-') });
+    logger.info(`[${new Date().toISOString()}] [INFO] Export operation completed`, {
+        populationId: operationData.populationId,
+        populationName: operationData.populationName,
+        userCount: operationData.userCount,
+        format: operationData.format,
+        includeDisabled: operationData.includeDisabled,
+        includeMetadata: operationData.includeMetadata,
+        useOverrideCredentials: operationData.useOverrideCredentials,
+        userAgent: req.get('User-Agent'),
+        ip: req.ip
+    });
+    logger.info(logTag('END OF EXPORT'), { tag: logTag('END OF EXPORT'), separator: logSeparator() });
+    
+    const logEntry = {
+        timestamp: new Date().toISOString(),
+        action: 'EXPORT_USERS',
+        ...operationData,
+        userAgent: req.get('User-Agent'),
+        ip: req.ip
+    };
+
+    debugLog("Export", "📝 Export operation logged", logEntry);
+    
+    // Also log to operations history
+    logOperationToHistory(req, {
+        type: 'EXPORT',
+        fileName: null,
+        populationName: operationData.populationName,
+        message: `Exported ${operationData.userCount} users from population "${operationData.populationName}"`,
+        success: operationData.userCount,
+        errors: 0,
+        skipped: 0,
+        total: operationData.userCount
+    });
+}
+
+/**
+ * @swagger
+ * /api/pingone/get-token:
+ *   post:
+ *     summary: Get PingOne access token
+ *     description: |
+ *       Retrieves an access token from PingOne using client credentials flow.
+ *       This endpoint handles authentication with PingOne API and returns a token
+ *       that can be used for subsequent API requests.
+ *     tags: [PingOne API]
+ *     requestBody:
+ *       required: false
+ *       content:
+ *         application/json:
+ *           schema:
+ *             type: object
+ *             properties:
+ *               useOverrideCredentials:
+ *                 type: boolean
+ *                 description: Whether to use override credentials instead of stored settings
+ *                 default: false
+ *     responses:
+ *       200:
+ *         description: Token retrieved successfully
+ *         content:
+ *           application/json:
+ *             schema:
+ *               type: object
+ *               properties:
+ *                 success:
+ *                   type: boolean
+ *                   example: true
+ *                 access_token:
+ *                   type: string
+ *                   description: The access token for PingOne API
+ *                 token_type:
+ *                   type: string
+ *                   example: "Bearer"
+ *                 expires_in:
+ *                   type: integer
+ *                   description: Token expiration time in seconds
+ *                   example: 3600
+ *       400:
+ *         description: Bad request - missing credentials
+ *         content:
+ *           application/json:
+ *             schema:
+ *               $ref: '#/components/schemas/ErrorResponse'
+ *       401:
+ *         description: Authentication failed
+ *         content:
+ *           application/json:
+ *             schema:
+ *               $ref: '#/components/schemas/ErrorResponse'
+ *       500:
+ *         description: Server error
+ *         content:
+ *           application/json:
+ *             schema:
+ *               $ref: '#/components/schemas/ErrorResponse'
+ */
+router.post('/pingone/get-token', async (req, res, next) => {
+    try {
+        console.log('[DEBUG] /api/pingone/get-token called');
+        
+        // Get token manager from app
+        const tokenManager = req.app.get('tokenManager');
+        if (!tokenManager) {
+            console.error('[DEBUG] Token manager not available');
+            return res.status(500).json({
+                success: false,
+                error: 'Token manager not available'
+            });
+        }
+
+        // Get access token using token manager
+        const token = await tokenManager.getAccessToken();
+        
+        if (!token) {
+            console.error('[DEBUG] Failed to get access token');
+            return res.status(401).json({
+                success: false,
+                error: 'Failed to get access token',
+                details: 'Please check your PingOne API credentials in the Settings page or data/settings.json file'
+            });
+        }
+
+        // Return token response
+        console.log('[DEBUG] Token retrieved successfully');
+        res.json({
+            success: true,
+            access_token: token,
+            token_type: 'Bearer',
+            expires_in: 3600 // Default expiry time
+        });
+
+    } catch (error) {
+        console.error('[DEBUG] Error in /api/pingone/get-token:', error.stack || error);
+        res.status(500).json({
+            success: false,
+            error: error.message || 'Internal server error'
+        });
+    }
+});
+
+// --- VERSION ENDPOINT ---
+router.get('/version', (req, res) => {
+    // You can import VersionManager or use a static version string
+    // For now, use a static version
+    res.json({ version: '6.3.0' });
+});
+
+// --- DELETE USERS ENDPOINT ---
+router.post('/delete-users', upload.single('file'), async (req, res) => {
+    try {
+        debugLog("Delete", "🔄 Delete users request received", {
+            hasFile: !!req.file,
+            populationId: req.body.populationId,
+            type: req.body.type,
+            skipNotFound: req.body.skipNotFound
+        });
+
+        // Get token manager from app
+        const tokenManager = req.app.get('tokenManager');
+        if (!tokenManager) {
+            return res.status(500).json({
+                success: false,
+                error: 'Token manager not available'
+            });
+        }
+
+        // Get access token
+        const token = await tokenManager.getAccessToken();
+        if (!token) {
+            return res.status(401).json({
+                success: false,
+                error: 'Failed to get access token - check your PingOne credentials'
+            });
+        }
+
+        // Get environment ID and API base URL from token manager
+        const environmentId = await tokenManager.getEnvironmentId();
+        if (!environmentId) {
+            return res.status(400).json({
+                success: false,
+                error: 'Environment ID not configured'
+            });
+        }
+
+        // Get API base URL from token manager
+        const apiBaseUrl = tokenManager.getApiBaseUrl();
+
+        // Parse CSV file if provided, or get all users from population
+        let usersToDelete = [];
+        if (req.file) {
+            const csvContent = req.file.buffer.toString('utf8');
+            const lines = csvContent.split('\n').filter(line => line.trim());
+            
+            if (lines.length < 2) {
+                return res.status(400).json({
+                    success: false,
+                    error: 'CSV file must contain at least a header row and one data row'
+                });
+            }
+
+            // Parse header and data
+            const headers = lines[0].split(',').map(h => h.trim().toLowerCase());
+            usersToDelete = lines.slice(1).map((line, index) => {
+                const values = line.split(',').map(v => v.trim());
+                const user = {};
+                headers.forEach((header, i) => {
+                    user[header] = values[i] || '';
+                });
+                user._lineNumber = index + 2;
+                return user;
+            });
+
+            debugLog("Delete", "📄 CSV parsed successfully", { 
+                totalUsers: usersToDelete.length,
+                headers: headers
+            });
+        } else if (req.body.type === 'population' && req.body.populationId) {
+            // Get all users from the specified population
+            debugLog("Delete", "👥 Fetching all users from population", {
+                populationId: req.body.populationId
+            });
+
+            try {
+                const populationResponse = await fetch(
+                    `${apiBaseUrl}/environments/${environmentId}/populations/${req.body.populationId}/users`,
+                    {
+                        headers: {
+                            'Authorization': `Bearer ${token}`,
+                            'Content-Type': 'application/json'
+                        }
+                    }
+                );
+
+                if (populationResponse.ok) {
+                    const populationData = await populationResponse.json();
+                    if (populationData._embedded && populationData._embedded.users) {
+                        usersToDelete = populationData._embedded.users.map(user => ({
+                            username: user.username,
+                            email: user.primaryEmail?.address,
+                            id: user.id
+                        }));
+                        debugLog("Delete", "👥 Population users fetched successfully", {
+                            totalUsers: usersToDelete.length,
+                            populationId: req.body.populationId
+                        });
+                    } else {
+                        debugLog("Delete", "👥 No users found in population", {
+                            populationId: req.body.populationId
+                        });
+                    }
+                } else {
+                    const errorText = await populationResponse.text();
+                    debugLog("Delete", "❌ Failed to fetch population users", {
+                        populationId: req.body.populationId,
+                        status: populationResponse.status,
+                        error: errorText
+                    });
+                    return res.status(populationResponse.status).json({
+                        success: false,
+                        error: `Failed to fetch users from population: ${populationResponse.status} ${populationResponse.statusText}`,
+                        details: errorText
+                    });
+                }
+            } catch (error) {
+                debugLog("Delete", "❌ Error fetching population users", {
+                    populationId: req.body.populationId,
+                    error: error.message
+                });
+                return res.status(500).json({
+                    success: false,
+                    error: `Error fetching users from population: ${error.message}`
+                });
+            }
+        }
+
+        // Initialize progress tracking
+        let processed = 0;
+        let deleted = 0;
+        let skipped = 0;
+        let failed = 0;
+        let errors = [];
+
+        const skipNotFound = req.body.skipNotFound === 'true';
+        const populationId = req.body.populationId;
+
+        debugLog("Delete", "🗑️ Starting delete process", {
+            totalUsers: usersToDelete.length,
+            populationId,
+            skipNotFound
+        });
+
+        // Process each user for deletion
+        for (const user of usersToDelete) {
+            try {
+                processed++;
+                
+                // Find user by username or email, or use existing user data
+                let existingUser = null;
+                let lookupMethod = '';
+
+                // If user already has an ID (from population fetch), use it directly
+                if (user.id) {
+                    existingUser = user;
+                    lookupMethod = 'id';
+                    debugLog("Delete", `🗑️ Using user with existing ID`, {
+                        user: existingUser.username || existingUser.email,
+                        userId: existingUser.id
+                    });
+                } else {
+                    // Try to find user by username first
+                    if (user.username) {
+                        try {
+                            const searchResponse = await fetch(
+                                `${apiBaseUrl}/environments/${environmentId}/users?filter=username eq "${user.username}"`,
+                                {
+                                    headers: {
+                                        'Authorization': `Bearer ${token}`,
+                                        'Content-Type': 'application/json'
+                                    }
+                                }
+                            );
+
+                            if (searchResponse.ok) {
+                                const searchData = await searchResponse.json();
+                                if (searchData._embedded && searchData._embedded.users && searchData._embedded.users.length > 0) {
+                                    existingUser = searchData._embedded.users[0];
+                                    lookupMethod = 'username';
+                                }
+                            }
+                        } catch (error) {
+                            debugLog("Delete", `🔍 Username lookup failed for "${user.username}"`, { error: error.message });
+                        }
+                    }
+
+                    // Try to find user by email if not found by username
+                    if (!existingUser && user.email) {
+                        try {
+                            const searchResponse = await fetch(
+                                `${apiBaseUrl}/environments/${environmentId}/users?filter=email eq "${user.email}"`,
+                                {
+                                    headers: {
+                                        'Authorization': `Bearer ${token}`,
+                                        'Content-Type': 'application/json'
+                                    }
+                                }
+                            );
+
+                            if (searchResponse.ok) {
+                                const searchData = await searchResponse.json();
+                                if (searchData._embedded && searchData._embedded.users && searchData._embedded.users.length > 0) {
+                                    existingUser = searchData._embedded.users[0];
+                                    lookupMethod = 'email';
+                                }
+                            }
+                        } catch (error) {
+                            debugLog("Delete", `🔍 Email lookup failed for "${user.email}"`, { error: error.message });
+                        }
+                    }
+                }
+
+                // Delete user if found
+                if (existingUser) {
+                    debugLog("Delete", `🗑️ Deleting user found by ${lookupMethod}`, {
+                        user: existingUser.username || existingUser.email,
+                        userId: existingUser.id
+                    });
+
+                    const deleteResponse = await fetch(
+                        `${apiBaseUrl}/environments/${environmentId}/users/${existingUser.id}`,
+                        {
+                            method: 'DELETE',
+                            headers: {
+                                'Authorization': `Bearer ${token}`,
+                                'Content-Type': 'application/json'
+                            }
+                        }
+                    );
+
+                    if (deleteResponse.ok) {
+                        deleted++;
+                        debugLog("Delete", `✅ Successfully deleted user`, {
+                            user: existingUser.username || existingUser.email
+                        });
+                    } else {
+                        const errorText = await deleteResponse.text();
+                        const errorMessage = `Failed to delete user: ${deleteResponse.status} ${deleteResponse.statusText}`;
+                        errors.push({
+                            user: user.username || user.email || 'Unknown',
+                            error: errorMessage,
+                            details: errorText
+                        });
+                        failed++;
+                        debugLog("Delete", `❌ Failed to delete user`, {
+                            user: existingUser.username || existingUser.email,
+                            error: errorMessage
+                        });
+                    }
+                } else {
+                    if (skipNotFound) {
+                        skipped++;
+                        debugLog("Delete", `⏭️ User not found, skipping`, {
+                            user: user.username || user.email || 'Unknown'
+                        });
+                    } else {
+                        failed++;
+                        errors.push({
+                            user: user.username || user.email || 'Unknown',
+                            error: 'User not found'
+                        });
+                        debugLog("Delete", `❌ User not found`, {
+                            user: user.username || user.email || 'Unknown'
+                        });
+                    }
+                }
+
+                // Rate limiting - add small delay between requests
+                await new Promise(resolve => setTimeout(resolve, 100));
+
+            } catch (error) {
+                failed++;
+                const errorMessage = `Error processing user: ${error.message}`;
+                errors.push({
+                    user: user.username || user.email || 'Unknown',
+                    error: errorMessage
+                });
+                debugLog("Delete", `❌ Error processing user`, {
+                    user: user.username || user.email || 'Unknown',
+                    error: error.message
+                });
+            }
+        }
+
+        const result = {
+            success: true,
+            totalUsers: usersToDelete.length,
+            processed,
+            deleted,
+            deletedCount: deleted, // Add this for frontend compatibility
+            skipped,
+            failed,
+            errors: errors.length > 0 ? errors : undefined,
+            counts: {
+                total: usersToDelete.length,
+                processed,
+                deleted,
+                skipped,
+                failed
+            }
+        };
+
+        debugLog("Delete", "✅ Delete operation completed", result);
+
+        // Log delete operation to history
+        try {
+            const deleteType = req.body.type || 'unknown';
+            const fileName = req.file ? req.file.originalname : null;
+            const populationId = req.body.populationId;
+            
+            await logOperationToHistory(req, {
+                type: 'DELETE',
+                fileName: fileName,
+                populationName: populationId,
+                message: `Deleted ${deleted} users, ${failed} failed, ${skipped} skipped (${deleteType} mode)`,
+                success: deleted,
+                errors: failed,
+                skipped: skipped,
+                total: usersToDelete.length
+            });
+        } catch (historyError) {
+            console.error('Failed to log delete to history:', historyError);
+        }
+
+        res.json(result);
+
+    } catch (error) {
+        debugLog("Delete", "❌ Delete operation failed", { error: error.message });
+        res.status(500).json({
+            success: false,
+            error: error.message || 'Internal server error'
+        });
+    }
+});
+
+// ============================================================================
+// SETTINGS ENDPOINTS
+// ============================================================================
+
+/**
+ * Test connection endpoint
+ * POST /api/test-connection
+ * Tests the current settings by attempting to get a new token
+ */
+router.post('/test-connection', async (req, res) => {
+    try {
+        debugLog("Settings", "🔌 Testing connection with current settings");
+        
+        // Get token manager from app
+        const tokenManager = req.app.get('tokenManager');
+        if (!tokenManager) {
+            throw new Error('Token manager not available');
+        }
+        
+        // Attempt to get a new token
+        const token = await tokenManager.getAccessToken();
+        
+        if (!token) {
+            throw new Error('Failed to obtain access token - please check your PingOne API credentials');
+        }
+        
+        // Get token info for response
+        const tokenInfo = tokenManager.getTokenInfo();
+        
+        debugLog("Settings", "✅ Connection test successful", {
+            hasToken: !!token,
+            expiresAt: tokenInfo.expiresAt
+        });
+        
+        res.json({
+            success: true,
+            message: 'Connection test successful',
+            data: {
+                token: token.substring(0, 20) + '...',
+                expiresAt: tokenInfo.expiresAt,
+                timeRemaining: tokenInfo.timeRemaining
+            }
+        });
+        
+    } catch (error) {
+        debugLog("Settings", "❌ Connection test failed", { error: error.message });
+        
+        res.status(500).json({
+            success: false,
+            error: error.message || 'Connection test failed',
+            details: {
+                message: 'Failed to authenticate with PingOne API',
+                suggestion: 'Please check your credentials and try again'
+            }
+        });
+    }
+});
+
+// ============================================================================
+// PINGONE USERS ENDPOINT
+// ============================================================================
+
+/**
+ * Get users from PingOne API
+ * GET /api/pingone/users
+ * Fetches users from PingOne with optional filtering and population expansion
+ */
+router.get('/pingone/users', async (req, res) => {
+    try {
+        debugLog("PingOne", "👥 Fetching users from PingOne API", {
+            query: req.query,
+            headers: Object.keys(req.headers)
+        });
+
+        // Get token manager from app
+        const tokenManager = req.app.get('tokenManager');
+        if (!tokenManager) {
+            return res.status(500).json({
+                success: false,
+                error: 'Token manager not available'
+            });
+        }
+
+        // Get access token
+        const token = await tokenManager.getAccessToken();
+        if (!token) {
+            return res.status(401).json({
+                success: false,
+                error: 'Failed to get access token - check your PingOne credentials'
+            });
+        }
+
+        // Get environment ID from token manager
+        const environmentId = await tokenManager.getEnvironmentId();
+        if (!environmentId) {
+            return res.status(400).json({
+                success: false,
+                error: 'Environment ID is required',
+                message: 'Please configure your Environment ID in the Settings page'
+            });
+        }
+
+        // Build PingOne API URL with query parameters
+        let pingOneUrl = `${tokenManager.getApiBaseUrl()}/environments/${environmentId}/users`;
+        const params = new URLSearchParams();
+
+        // Add population filter if specified
+        if (req.query['population.id']) {
+            params.append('population.id', req.query['population.id']);
+        }
+
+        // Add expand parameter if specified
+        if (req.query.expand) {
+            params.append('expand', req.query.expand);
+        }
+
+        // Add limit parameter if specified
+        if (req.query.limit) {
+            params.append('limit', req.query.limit);
+        }
+
+        // Add offset parameter if specified
+        if (req.query.offset) {
+            params.append('offset', req.query.offset);
+        }
+
+        // Add filter parameter if specified
+        if (req.query.filter) {
+            params.append('filter', req.query.filter);
+        }
+
+        // Append query parameters if any exist
+        if (params.toString()) {
+            pingOneUrl += `?${params.toString()}`;
+        }
+
+        debugLog("PingOne", "🌐 Making request to PingOne API", {
+            url: pingOneUrl,
+            environmentId: environmentId.substring(0, 8) + '...',
+            hasToken: !!token
+        });
+
+        // Make request to PingOne API
+        const pingOneResponse = await fetch(pingOneUrl, {
+            method: 'GET',
+            headers: {
+                'Authorization': `Bearer ${token}`,
+                'Content-Type': 'application/json',
+                'Accept': 'application/json'
+            }
+        });
+
+        if (!pingOneResponse.ok) {
+            const errorData = await pingOneResponse.json().catch(() => ({}));
+            debugLog("PingOne", "❌ PingOne API request failed", {
+                status: pingOneResponse.status,
+                statusText: pingOneResponse.statusText,
+                errorData
+            });
+            return res.status(pingOneResponse.status).json({
+                success: false,
+                error: 'Failed to fetch users from PingOne',
+                message: errorData.message || `HTTP ${pingOneResponse.status}: ${pingOneResponse.statusText}`,
+                details: errorData
+            });
+        }
+
+        const users = await pingOneResponse.json();
+        
+        debugLog("PingOne", "✅ Users fetched successfully", {
+            count: users._embedded?.users?.length || 0,
+            hasEmbedded: !!users._embedded,
+            hasUsers: !!users._embedded?.users
+        });
+
+        // Return the response as-is to maintain PingOne API format
+        res.json(users);
+
+    } catch (error) {
+        debugLog("PingOne", "❌ Error fetching users", { error: error.message });
+        res.status(500).json({
+            success: false,
+            error: error.message || 'Internal server error',
+            details: {
+                message: 'Failed to fetch users from PingOne API',
+                suggestion: 'Please check your credentials and try again'
+            }
+        });
+    }
+});
+
+// ============================================================================
+// Export the configured router with all API endpoints
 export default router;