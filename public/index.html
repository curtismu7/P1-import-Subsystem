<!DOCTYPE html>
<html lang="en">
<head>
    <meta charset="UTF-8">
    <meta name="viewport" content="width=device-width, initial-scale=1.0">
<<<<<<< HEAD
    <title>PingOne User Import - Loading...</title>
=======
    <title>PingOne User Import v6.5.2.4</title>
>>>>>>> d93364ef
    <!-- Favicon -->
    <link rel="icon" type="image/x-icon" href="/favicon.ico">
    <link rel="shortcut icon" type="image/x-icon" href="/favicon.ico">
    <!-- Ping Identity Official CSS -->
    <link rel="stylesheet" href="https://assets.pingone.com/ux/end-user-nano/0.1.0-alpha.9/end-user-nano.css">
    <link rel="stylesheet" href="https://assets.pingone.com/ux/astro-nano/0.1.0-alpha.11/icons.css">
    <!-- Bootstrap CSS -->
    <link href="/vendor/bootstrap/bootstrap.min.css" rel="stylesheet">
    <!-- Font Awesome -->
    <link rel="stylesheet" href="https://cdnjs.cloudflare.com/ajax/libs/font-awesome/6.4.0/css/all.min.css" crossorigin="anonymous" referrerpolicy="no-referrer" />
    <!-- Custom CSS -->
    <link rel="stylesheet" href="/css/styles-fixed.css">
    <!-- Ping Identity Theme CSS -->
    <link rel="stylesheet" href="/css/ping-identity.css">
    <!-- Token Status Indicator CSS -->
    <link rel="stylesheet" href="/css/token-status-indicator.css">
    <link rel="stylesheet" href="/css/enhanced-token-status.css">
    <link rel="stylesheet" href="/css/token-notification.css">
    <!-- Progress UI CSS -->
    <link rel="stylesheet" href="/css/enhanced-progress.css">
    <link rel="stylesheet" href="/css/progress-ui.css">
    <!-- API URL Subsystem CSS -->
    <link rel="stylesheet" href="/css/api-url-subsystem.css">
    <!-- Disclaimer Modal CSS -->
    <link rel="stylesheet" href="/css/disclaimer-modal.css">
    <!-- Credentials Modal CSS -->
    <link rel="stylesheet" href="/css/credentials-modal.css">
    <!-- Status Bar CSS -->
    <link rel="stylesheet" href="/css/status-bar.css">
    <!-- Real-time Collaboration UI Styles -->
    <link rel="stylesheet" href="/css/realtime-collaboration.css">
    <!-- Analytics Dashboard UI Styles -->
    <link rel="stylesheet" href="/css/analytics-dashboard.css">
    <!-- History UI Styles -->
    <link rel="stylesheet" href="/css/history-ui.css">
    <!-- Logging UI Styles -->
    <link rel="stylesheet" href="/css/logging-ui.css">
    <!-- Testing UI Styles -->
    <link rel="stylesheet" href="/css/testing-ui.css">
    <!-- Status Bar Fix CSS -->
    <link rel="stylesheet" href="/css/status-bar-fix.css">
    <link rel="stylesheet" href="/css/version-widget.css">
    <!-- Note: Individual ES module scripts removed - all functionality now bundled in bundle.js -->
    <!-- ES modules are properly bundled and transpiled via Browserify + Babel -->
    <meta http-equiv="cache-control" content="no-cache, no-store, must-revalidate">
    <meta http-equiv="pragma" content="no-cache">
    <meta http-equiv="expires" content="0">
    <link rel="stylesheet" href="css/bug-fix-notifications.css">
</head>
<body class="ping-identity-theme">
    <!-- Safe Logger Fallback - Loads first to ensure logging is always available -->
    <script src="/js/utils/centralized-logger-fallback.js"></script>
    
    <!-- Startup Wait Screen -->
    <div id="startup-wait-screen" class="startup-wait-screen">
        <div class="startup-wait-content">
            <div class="startup-spinner">
                <div class="spinner"></div>
            </div>
            <div class="startup-text">
                <h2>Please wait</h2>
                <p>Initializing application...</p>
            </div>
        </div>
    </div>
    
    <!-- Loading Overlay for Modal Transitions -->
    <div id="modal-loading-overlay" class="modal-loading-overlay" style="display: none;">
        <div class="modal-loading-content">
            <div class="modal-loading-spinner">
                <div class="spinner"></div>
            </div>
            <div class="modal-loading-text">
                <h3 id="modal-loading-title">Loading...</h3>
                <p id="modal-loading-message">Please wait while we set up your experience.</p>
            </div>
        </div>
    </div>
    
    <div class="app-container">
        <!-- Sidebar -->
        <nav class="sidebar">
            <div class="sidebar-header">
                <img src="https://raw.githubusercontent.com/curtismu7/CDN/fd81b602d8c3635a8ca40aab169c83b86eae2dc0/Ping%20Identity_idEzgMTpXK_1.svg" alt="Ping Identity" class="logo">
            </div>
            <div class="sidebar-content">
                <ul class="nav-links">
                    <li class="nav-item active" data-view="home">
                        <i class="fas fa-home"></i>
                        <span>Home</span>
                    </li>
                    <li class="nav-item" data-view="settings">
                        <i class="fas fa-cog"></i>
                        <span>Settings</span>
                    </li>
                    <li class="nav-item" data-view="import">
                        <i class="fas fa-upload"></i>
                        <span>Import</span>
                    </li>
                    <li class="nav-item" data-view="history">
                        <i class="fas fa-history"></i>
                        <span>History</span>
                    </li>
                    <li class="nav-item" data-view="delete-csv">
                        <i class="fas fa-trash"></i>
                        <span>Delete</span>
                    </li>
                    <li class="nav-item" data-view="modify">
                        <i class="fas fa-edit"></i>
                        <span>Modify</span>
                    </li>
                    <li class="nav-item" data-view="export">
                        <i class="fas fa-download"></i>
                        <span>Export</span>
                    </li>
                    <li class="nav-item" data-view="analytics" id="analytics-dashboard-btn">
                        <i class="fas fa-chart-line"></i>
                        <span>Analytics</span>
                    </li>
                    <li class="nav-item" data-view="logs">
                        <i class="fas fa-file-alt"></i>
                        <span>Logs</span>
                    </li>
                    <li class="nav-item" data-view="swagger">
                        <i class="fas fa-book"></i>
                        <span>Swagger</span>
                    </li>
                    <li class="nav-item">
                        <a href="/test-runner.html" target="_blank" style="text-decoration: none; color: inherit;">
                            <i class="fas fa-vial"></i>
                            <span>Test Runner</span>
                        </a>
                    </li>
                    <li class="nav-item">
                        <a href="/swagger.html" target="_blank" style="text-decoration: none; color: inherit;">
                            <i class="fas fa-book"></i>
                            <span>API Docs</span>
                        </a>
                    </li>
                </ul>
            </div>
            <!-- Global Token Status Indicator -->
            <div id="global-token-status" class="global-token-status">
                <div class="global-token-header">
                    <i class="fas fa-key"></i>
                    <span class="global-token-title">Token Status</span>
                    <div class="global-token-time">
                        <span class="global-token-countdown"></span>
                    </div>
                </div>
                <div class="global-token-content">
                    <div class="global-token-status-display">
                        <span class="global-token-icon">⏳</span>
                        <span class="global-token-text">Checking token status...</span>
                        <span id="token-status-indicator" class="token-status-indicator">●</span>
                    </div>
                    <div class="global-token-actions">
                        <button id="global-refresh-token" class="btn btn-sm btn-outline-secondary" title="Refresh token status">
                            <i class="fas fa-sync-alt"></i>
                        </button>
                        <button id="global-get-token" class="btn btn-sm btn-success" title="Get new token" style="display: none;">
                            <i class="fas fa-key"></i> Get Token
                        </button>
                    </div>
                </div>
            </div>
            
            <!-- Legacy Token Status Indicator (hidden) -->
     
        </nav>

        <!-- Main Content -->
        <main class="main-content">
            <!-- Global Status Bar -->
            <div id="global-status-bar" class="global-status-bar" style="display: none;">
                <div class="container">
                    <div class="status-content">
                        <i class="status-icon"></i>
                        <span class="status-text"></span>
                        <button class="status-close" title="Dismiss">
                            <i class="fas fa-times"></i>
                        </button>
                    </div>
                </div>
            </div>
            

            
            <!-- Connection Status -->
            <div id="connection-status" class="connection-status" style="display: none;"></div>
            <!-- Dedicated Status Header -->
            <div id="notification-area" class="status-header"></div>
            
            <!-- Current Token Status Element -->
            <div id="current-token-status" class="current-token-status" style="display: none;"></div>
            
            <!-- Home Token Status Element -->
            <div id="home-token-status" class="home-token-status" style="display: none;"></div>
            
            <!-- Dashboard Preview Container -->
            <div id="dashboard-preview" class="dashboard-preview" style="display: none;"></div>
            
            <!-- Home View -->
            <div id="home-view" class="view active">
                <div class="home-header">
                    <h1>PingOne User Import Tool</h1>
                    

                </div>
                
                <div class="feature-cards">
                    <div class="feature-card" data-view="import">
                        <i class="fas fa-upload fa-2x"></i>
                        <h3>Import Users</h3>
                        <p>Bulk import users from CSV into PingOne.</p>
                    </div>
                    <div class="feature-card" data-view="delete-csv">
                        <i class="fas fa-trash fa-2x"></i>
                        <h3>Delete Users</h3>
                        <p>Bulk delete users from CSV in PingOne.</p>
                    </div>
                    <div class="feature-card" data-view="modify">
                        <i class="fas fa-edit fa-2x"></i>
                        <h3>Modify Users</h3>
                        <p>Bulk modify existing users in PingOne.</p>
                    </div>
                    <div class="feature-card" data-view="export">
                        <i class="fas fa-download fa-2x"></i>
                        <h3>Export Users</h3>
                        <p>Export all users from PingOne to CSV format.</p>
                    </div>
                    <div class="feature-card" data-view="settings">
                        <i class="fas fa-cog fa-2x"></i>
                        <h3>Settings</h3>
                        <p>Configure your PingOne environment and API credentials.</p>
                    </div>
                    <div class="feature-card" data-view="logs">
                        <i class="fas fa-list fa-2x"></i>
                        <h3>Logs</h3>
                        <p>View import, delete, and modify logs.</p>
                    </div>
                    <div class="feature-card" data-view="history">
                        <i class="fas fa-history fa-2x"></i>
                        <h3>History</h3>
                        <p>View operation history and activity logs.</p>
                    </div>
                </div>
            </div>

            <!-- Import View -->
            <div id="import-view" class="view">
                <div class="import-header">
                    <h1>Import Users</h1>
                    <div class="import-actions">
                        <div class="import-buttons">
                            <button id="cancel-import-btn" class="btn btn-secondary" style="display: none;">
                                <i class="fas fa-times"></i> Cancel Import
                            </button>
                        </div>
                    </div>
                </div>
                
                <div class="import-content">
                    <div id="import-drop-zone" class="import-drop-zone" tabindex="0" aria-label="Drag and drop CSV file here or click to select">
                        <i class="fas fa-cloud-upload-alt fa-2x"></i>
                        <div><strong>Drag & Drop CSV File Here</strong></div>
                        <div style="font-size:0.95em; color:#888;">or click to browse files</div>
                    </div>
                    <div class="file-upload-container">
                        <input type="file" id="csv-file" accept=".csv,.txt" class="file-input">
                        <label for="csv-file" class="file-label">
                            <i class="fas fa-upload"></i>
                            <span>Choose CSV File</span>
                        </label>

                        <!-- File Information Section (moved here) -->
                        <div id="file-info" class="file-info" style="margin-top: 10px;">
                            <!-- File info will be displayed here -->
                        </div>
                    </div>

                    <!-- Population Selection -->
                    <div class="population-selection">
                        <h3>Select Population</h3>
                        <div class="population-options">
                            <div class="form-group">
                                <label for="import-population-select">Import Population:</label>
                                <select id="import-population-select" class="form-control">
                                    <option value="">Loading populations...</option>
                                </select>
                            </div>
                            <div class="form-group">
                                <label for="population-api-url">API URL:</label>
                                <div id="population-api-url" class="api-url-display">
                                    <span class="api-url-text">Select a population to see the API URL</span>
                                </div>
                                <div class="population-name-display" style="margin-top: 8px;">
                                    <span class="population-name-text">Population: Select a population</span>
                                </div>
                            </div>
                        </div>
                    </div>

                    <!-- Import Options -->
                    <div class="import-options">
                        <h3>Import Options</h3>
                        <div class="form-group">
                            <label>
                                <input type="checkbox" id="skip-duplicates">
                                Skip duplicate users (by email)
                            </label>
                        </div>
                        <div class="form-group">
                            <label>
                                <input type="checkbox" id="skip-duplicates-username">
                                Skip duplicate users (by username)
                            </label>
                        </div>

                    </div>

                    <!-- Import Button -->
                    <div class="form-actions">
                        <button id="start-import" class="btn btn-primary" disabled>
                            <i class="fas fa-upload"></i> Start Import
                        </button>
                    </div>

                    <!-- Enhanced Progress Section for Import UI -->

            <div id="import-progress-container" class="enhanced-progress progress-container" style="display:none;">
                        <div class="progress-section">
                            <div class="progress-header">
                                <h3><i class="fas fa-cog fa-spin"></i> Import Progress</h3>
                                <button class="close-progress-btn" type="button" aria-label="Close progress">
                                    <i class="fas fa-times"></i>
                                </button>
                            </div>
                            
                            <div class="progress-content">
                                <div class="progress-bar-container">
                                    <div class="progress-bar">
                                        <div class="progress-bar-fill"></div>
                                    </div>
                                    <div class="progress-percentage">0%</div>
                                </div>
                                
                                <div class="progress-status">
                                    <div class="status-message">Preparing import...</div>
                                    <div class="progress-text"></div>
                                    <div class="status-details"></div>
                                </div>
                                
                                <div class="progress-stats">
                                    <div class="stat-item">
                                        <span class="stat-label">Total:</span>
                                        <span class="stat-value total">0</span>
                                    </div>
                                    <div class="stat-item">
                                        <span class="stat-label">Processed:</span>
                                        <span class="stat-value processed">0</span>
                                    </div>
                                    <div class="stat-item">
                                        <span class="stat-label">Success:</span>
                                        <span class="stat-value success">0</span>
                                    </div>
                                    <div class="stat-item">
                                        <span class="stat-label">Failed:</span>
                                        <span class="stat-value failed">0</span>
                                    </div>
                                    <div class="stat-item">
                                        <span class="stat-label">Skipped:</span>
                                        <span class="stat-value skipped">0</span>
                                    </div>
                                </div>
                                
                                <div class="progress-timing">
                                    <div class="time-elapsed">
                                        <i class="fas fa-clock"></i>
                                        <span>Elapsed: <span class="elapsed-value">00:00</span></span>
                                    </div>
                                    <div class="time-remaining">
                                        <i class="fas fa-hourglass-half"></i>
                                        <span>ETA: <span class="eta-value">Calculating...</span></span>
                                    </div>
                                </div>
                                
                                <div class="progress-actions">
                                    <button class="btn btn-secondary cancel-import-btn" type="button">
                                        <i class="fas fa-stop"></i> Cancel Import
                                    </button>
                                </div>
                            </div>
                        </div>
                    </div>
                </div>
            </div>

            <!-- History View -->
            <div id="history-view" class="view">
                <div class="history-header">
                    <h1>Operation History</h1>
                    <div class="history-actions">
                        <button id="go-home-from-history" class="btn btn-secondary" type="button">
                            <i class="fas fa-home"></i> Home
                        </button>
                        <button id="refresh-history" class="btn btn-secondary">
                            <i class="fas fa-sync-alt"></i> Refresh
                        </button>
                        <button id="clear-history" class="btn btn-danger">
                            <i class="fas fa-trash"></i> Clear History
                        </button>
                        <button id="history-search-icon" class="btn btn-light" title="Search History" aria-label="Search History" style="margin-left:8px;">
                            <i class="fas fa-search"></i>
                        </button>
                        <input type="text" id="history-search-input" class="form-control" placeholder="Search history..." style="display:none; width:200px; margin-left:8px; vertical-align:middle;" aria-label="Search history">
                    </div>
                </div>
                
                <div class="history-content">
                    <div class="history-filters">
                        <div class="filter-group">
                            <label for="history-type-filter">Operation Type:</label>
                            <select id="history-type-filter" class="form-control">
                                <option value="">All Types</option>
                                <option value="IMPORT">Import</option>
                                <option value="EXPORT">Export</option>
                                <option value="DELETE">Delete</option>
                                <option value="MODIFY">Modify</option>
                            </select>
                        </div>
                        <div class="filter-group">
                            <label for="history-population-filter">Population:</label>
                            <select id="history-population-filter" class="form-control">
                                <option value="">Loading populations...</option>
                            </select>
                        </div>
                        <div class="filter-group">
                            <label for="history-date-start">Start Date:</label>
                            <input type="date" id="history-date-start" class="form-control">
                        </div>
                        <div class="filter-group">
                            <label for="history-date-end">End Date:</label>
                            <input type="date" id="history-date-end" class="form-control">
                        </div>
                        <div class="filter-group" style="margin-top: 2rem;">
                            <button id="apply-history-filters" class="btn btn-primary">
                                <i class="fas fa-filter"></i> Apply Filters
                            </button>
                            <button id="clear-history-filters" class="btn btn-secondary">
                                <i class="fas fa-times"></i> Clear
                            </button>
                        </div>
                    </div>
                    
                    <div class="history-container" id="history-container">
                        <!-- History entries will be displayed here -->
                    </div>
                </div>
            </div>

            <!-- Analytics View -->
            <div id="analytics-view" class="view-container" style="display: none;">
                <!-- Analytics Dashboard UI will be injected here by AnalyticsDashboardUI component -->
            </div>

            <!-- Delete CSV View -->
            <div id="delete-csv-view" class="view">
                <div class="delete-header">
                    <h1>Delete Users</h1>
                    <div class="delete-actions">
                        <div class="delete-buttons">
                            <button id="cancel-delete-btn" class="btn btn-secondary" style="display: none;">
                                <i class="fas fa-times"></i> Cancel Delete
                            </button>
                        </div>
                    </div>
                </div>
                
                <div class="delete-content">
                    <!-- Delete Type Selection -->
                    <div class="delete-type-selection">
                        <h3>Select Delete Type</h3>
                        <div class="delete-type-options">
                            <div class="form-group">
                                <label class="radio-option">
                                    <input type="radio" name="delete-type" value="file" checked>
                                    <span class="radio-label">
                                        <i class="fas fa-file-csv"></i>
                                        <strong>Delete by File</strong>
                                        <small>Delete users from a CSV file</small>
                                    </span>
                                </label>
                            </div>
                            <div class="form-group">
                                <label class="radio-option">
                                    <input type="radio" name="delete-type" value="population">
                                    <span class="radio-label">
                                        <i class="fas fa-users"></i>
                                        <strong>Delete by Population</strong>
                                        <small>Delete all users in a specific population</small>
                                    </span>
                                </label>
                            </div>
                            <div class="form-group">
                                <label class="radio-option">
                                    <input type="radio" name="delete-type" value="environment">
                                    <span class="radio-label">
                                        <i class="fas fa-exclamation-triangle text-danger"></i>
                                        <strong>Delete All Users</strong>
                                        <small>Delete ALL users in the environment (IRREVERSIBLE)</small>
                                    </span>
                                </label>
                            </div>
                        </div>
                    </div>

                    <!-- File Upload Section (shown when "Delete by File" is selected) -->
                    <div id="delete-file-section" class="delete-section">
                        <div id="delete-drop-zone" class="import-drop-zone" tabindex="0" aria-label="Drag and drop CSV file here or click to select">
                            <i class="fas fa-cloud-upload-alt fa-2x"></i>
                            <div><strong>Drag & Drop CSV File Here</strong></div>
                            <div style="font-size:0.95em; color:#888;">Drop a file here to delete users by population</div>
                        </div>
                        <div class="file-upload-container">
                            <input type="file" id="delete-csv-file" accept=".csv,.txt" class="file-input">
                            <label for="delete-csv-file" class="file-label">
                                <i class="fas fa-trash"></i>
                                <span>Choose CSV File with Users to Delete</span>
                            </label>

                            <div id="delete-file-info" class="file-info" style="margin-top: 10px;">
                                <!-- File info will be displayed here -->
                            </div>
                        </div>
                    </div>

                    <!-- Population Selection Section (shown when "Delete by Population" is selected) -->
                    <div id="delete-population-section" class="delete-section" style="display: none;">
                        <div class="population-selection">
                            <h3>Select Population to Delete</h3>
                            <div class="population-options">
                                <div class="form-group">
                                    <label for="delete-population-select">Population:</label>
                                    <select id="delete-population-select" class="form-control">
                                        <option value="">Loading populations...</option>
                                    </select>
                                </div>
                                <div id="delete-population-api-url" class="api-url-display" style="margin-top: 0.25rem; font-size: 0.9em; color: #007bff;"></div>
                            </div>
                        </div>
                    </div>

                    <!-- Environment Delete Warning Section (shown when "Delete All Users" is selected) -->
                    <div id="delete-environment-section" class="delete-section" style="display: none;">
                        <div class="environment-delete-warning">
                            <div class="alert alert-danger">
                                <h4><i class="fas fa-exclamation-triangle"></i> WARNING: Full Environment Deletion</h4>
                                <p><strong>This action will delete ALL users in your PingOne environment.</strong></p>
                                <ul>
                                    <li>This action is <strong>IRREVERSIBLE</strong></li>
                                    <li>All user accounts will be permanently deleted</li>
                                    <li>No backup will be created automatically</li>
                                    <li>This may affect all applications using this environment</li>
                                    <li>All user data, settings, and configurations will be lost</li>
                                </ul>
                                <p><strong>Please ensure you have a backup before proceeding.</strong></p>
                            </div>
                        </div>
                    </div>

                    <!-- Delete Options -->
                    <div class="delete-options">
                        <h3>Delete Options</h3>
                        
                        <!-- Standard confirmation for file/population deletes -->
                        <div id="standard-confirmation" class="form-group">
                            <label>
                                <input type="checkbox" id="confirm-delete" required>
                                I confirm that I want to delete these users permanently
                            </label>
                        </div>

                        <!-- Enhanced confirmation for environment delete -->
                        <div id="environment-confirmation" class="form-group" style="display: none;">
                            <div class="alert alert-warning">
                                <label>
                                    <input type="checkbox" id="confirm-environment-delete" required>
                                    <strong>I understand this will delete ALL users in the environment</strong>
                                </label>
                                <div class="form-group" style="margin-top: 10px;">
                                    <label for="environment-delete-text">Type "DELETE ALL" to confirm:</label>
                                    <input type="text" id="environment-delete-text" class="form-control" placeholder="Type DELETE ALL to confirm">
                                </div>
                            </div>
                        </div>

                        <div class="form-group">
                            <label>
                                <input type="checkbox" id="delete-skip-not-found" checked>
                                Skip users not found in the population
                            </label>
                        </div>
                    </div>

                    <!-- Delete Button -->
                    <div class="form-actions">
                        <button id="start-delete" class="btn btn-danger" disabled>
                            <i class="fas fa-trash"></i> Start Delete
                        </button>
                    </div>

                    <!-- Progress Container for Delete UI -->
                    <div id="delete-progress-container" class="enhanced-progress progress-container" style="display:none;"></div>
                </div>
            </div>

            <!-- Modify View -->
            <div id="modify-view" class="view">
                <div class="modify-header">
                    <h1>Modify Users</h1>
                    <div class="modify-actions">
                        <div class="modify-buttons">
                            <button id="cancel-modify-btn" class="btn btn-secondary" style="display: none;">
                                <i class="fas fa-times"></i> Cancel Modify
                            </button>
                        </div>
                    </div>
                </div>
                
                <div class="modify-content">
                    <div id="modify-drop-zone" class="import-drop-zone" tabindex="0" aria-label="Drag and drop CSV file here or click to select">
                        <i class="fas fa-cloud-upload-alt fa-2x"></i>
                        <div><strong>Drag & Drop CSV File Here</strong></div>
                        <div style="font-size:0.95em; color:#888;">or click to browse files</div>
                    </div>
                    <div class="file-upload-container">
                        <input type="file" id="modify-csv-file" accept=".csv,.txt" class="file-input">
                        <label for="modify-csv-file" class="file-label">
                            <i class="fas fa-edit"></i>
                            <span>Choose CSV File with User Updates</span>
                        </label>

                        <!-- File Information Section (moved here to match Import page) -->
                        <div id="modify-file-info" class="file-info" style="margin-top: 10px;">
                            <!-- File info will be displayed here -->
                        </div>
                    </div>

                    <!-- Population Selection -->
                    <div class="population-selection">
                        <h3>Select Population</h3>
                        <div class="population-options">
                            <div class="form-group">
                                <label for="modify-population-select">Population:</label>
                                <select id="modify-population-select" class="form-control">
                                    <option value="">Loading populations...</option>
                                </select>
                                <div id="modify-population-api-url" class="api-url-display" style="margin-top: 0.25rem; font-size: 0.9em; color: #007bff;"></div>
                            </div>
                        </div>
                    </div>

                    <!-- Modify Options -->
                    <div class="modify-options">
                        <h3>Modify Options</h3>
                        <div class="form-group">
                            <label>
                                <input type="checkbox" id="modify-skip-not-found" checked>
                                Skip users not found in the population
                            </label>
                        </div>
                        <div class="form-group">
                            <label>
                                <input type="checkbox" id="modify-update-email" checked>
                                Update email addresses if changed
                            </label>
                        </div>
                    </div>

                    <!-- Modify Button -->
                    <div class="form-actions">
                        <button id="start-modify" class="btn btn-warning" disabled>
                            <i class="fas fa-edit"></i> Start Modify
                        </button>
                    </div>

                    <!-- Progress Container for Modify UI -->
                    <div id="modify-progress-container" class="enhanced-progress progress-container" style="display:none;"></div>
                </div>
            </div>

            <!-- Export View -->
            <div id="export-view" class="view">
                <div class="export-header">
                    <h1>Export Users</h1>
                </div>
                
                <div class="export-content">
                    <!-- Population Selection -->
                    <div class="export-population-section">
                        <h3>Select Population</h3>
                        <div class="form-group">
                            <label for="export-population-select">Population:</label>
                            <select id="export-population-select" class="form-control" required>
                                <option value="">Select a population...</option>
                                <option value="ALL">ALL - Export from all populations</option>
                            </select>
                            <div id="export-population-api-url" class="api-url-display" style="margin-top: 0.25rem; font-size: 0.9em; color: #007bff;"></div>
                        </div>
                    </div>

                    <!-- Export Credentials Override Section -->
                    <div class="export-credentials-section">
                        <h3>Export Credentials</h3>
                        <div class="form-group">
                            <label>
                                <input type="checkbox" id="export-use-override-credentials">
                                Change credentials for Export only
                            </label>
                            <small class="form-text">Use different credentials for this export operation</small>
                        </div>
                        
                        <form id="export-credentials-form" class="credentials-fields" style="display: none;">
                            <div class="form-group">
                                <label for="export-environment-id">Environment ID:</label>
                                <input type="text" id="export-environment-id" class="form-control" placeholder="Enter environment ID">
                            </div>
                            
                            <div class="form-group">
                                                            <label for="export-api-client-id">API Client ID:</label>
                            <input type="text" id="export-api-client-id" class="form-control" placeholder="Enter API client ID" autocomplete="username">
                            </div>
                            
                            <div class="form-group">
                                <label for="export-api-secret">API Secret:</label>
                                <div class="input-group">
                                    <input type="password" id="export-api-secret" class="form-control" placeholder="Enter API secret" autocomplete="current-password">
                                    <button type="button" id="toggle-export-secret-visibility" class="btn btn-outline-secondary" aria-label="Toggle password visibility">
                                        <i class="fas fa-eye"></i>
                                    </button>
                                </div>
                            </div>
                            
                            <div class="form-group">
                                <label for="export-region">Region:</label>
                                <select id="export-region" class="form-control">
                                    <option value="NA">North America (excluding Canada)</option>
                                    <option value="CA">Canada</option>
                                    <option value="EU">European Union</option>
                                    <option value="AU">Australia</option>
                                    <option value="SG">Singapore</option>
                                    <option value="AP">Asia-Pacific</option>
                                </select>
                            </div>
                            
                            <div class="form-group">
                                <button type="button" id="generate-export-token" class="btn btn-primary">
                                    <i class="fas fa-key"></i> Generate Export Token
                                </button>
                            </div>
                        </form>
                    </div>

                    <!-- Export Token Status -->
                    <div id="export-token-status" class="token-status-section" style="display: none;">
                        <h3>Export Token Status</h3>
                        <div class="token-status-display">
                            <div class="token-timer">
                                <span class="token-status-label">Time Remaining:</span>
                                <span id="export-token-timer" class="token-timer-value">--:--</span>
                                <!-- <span id="export-token-status-indicator" class="token-status-indicator">●</span> -->
                            </div>
                            
                            <div class="token-metadata">
                                <div class="token-info">
                                    <strong>Scopes:</strong> <span id="export-token-scopes">--</span>
                                </div>
                                <div class="token-info">
                                    <strong>Environment:</strong> <span id="export-token-environment">--</span>
                                </div>
                                <div class="token-info">
                                    <strong>Expires:</strong> <span id="export-token-expires">--</span>
                                </div>
                            </div>
                            
                            <div class="token-actions">
                                <button type="button" id="view-export-token" class="btn btn-outline-info btn-sm">
                                    <i class="fas fa-eye"></i> View Raw Token
                                </button>
                                <button type="button" id="refresh-export-token" class="btn btn-outline-warning btn-sm">
                                    <i class="fas fa-sync-alt"></i> Refresh Token
                                </button>
                            </div>
                        </div>
                    </div>

                    <!-- JWT Decoder Panel -->
                    <div id="export-jwt-panel" class="jwt-panel" style="display: none;">
                        <h3>JWT Token Details</h3>
                        <div class="jwt-sections">
                            <div class="jwt-section">
                                <h4>Raw Token</h4>
                                <div class="jwt-content">
                                    <pre id="export-jwt-raw" class="jwt-raw"></pre>
                                    <button type="button" id="copy-jwt-raw" class="btn btn-outline-secondary btn-sm">
                                        <i class="fas fa-copy"></i> Copy
                                    </button>
                                </div>
                            </div>
                            
                            <div class="jwt-section">
                                <h4>Header</h4>
                                <div class="jwt-content">
                                    <pre id="export-jwt-header" class="jwt-decoded"></pre>
                                    <button type="button" id="copy-jwt-header" class="btn btn-outline-secondary btn-sm">
                                        <i class="fas fa-copy"></i> Copy
                                    </button>
                                </div>
                            </div>
                            
                            <div class="jwt-section">
                                <h4>Payload</h4>
                                <div class="jwt-content">
                                    <pre id="export-jwt-payload" class="jwt-decoded"></pre>
                                    <button type="button" id="copy-jwt-payload" class="btn btn-outline-secondary btn-sm">
                                        <i class="fas fa-copy"></i> Copy
                                    </button>
                                </div>
                            </div>
                            
                            <div class="jwt-section">
                                <h4>Signature</h4>
                                <div class="jwt-content">
                                    <pre id="export-jwt-signature" class="jwt-signature"></pre>
                                    <button type="button" id="copy-jwt-signature" class="btn btn-outline-secondary btn-sm">
                                        <i class="fas fa-copy"></i> Copy
                                    </button>
                                </div>
                            </div>
                        </div>
                        
                        <div class="jwt-panel-actions">
                            <button type="button" id="close-jwt-panel" class="btn btn-secondary">
                                <i class="fas fa-times"></i> Close
                            </button>
                        </div>
                    </div>

                    <!-- Export Options -->
                    <div class="export-options-container">
                        <h3>Export Options</h3>
                        <div class="form-group">
                            <label for="export-population-filter">User Status Filter:</label>
                            <select id="export-population-filter" class="form-control">
                                <option value="all" selected>All Users</option>
                                <option value="active">Active Users Only</option>
                                <option value="inactive">Inactive Users Only</option>
                                <option value="archived">Archived Users Only</option>
                            </select>
                        </div>
                        
                        <div class="form-group">
                            <label for="export-format">Export Format:</label>
                            <select id="export-format" class="form-control">
                                <option value="csv">CSV</option>
                                <option value="json">JSON</option>
                            </select>
                        </div>
                        
                        <div class="form-group">
                            <label>
                                <input type="checkbox" id="export-include-disabled" checked>
                                Include disabled users
                            </label>
                        </div>
                        
                        <div class="form-group">
                            <label>
                                <input type="checkbox" id="export-include-metadata" checked>
                                Include user metadata
                            </label>
                        </div>
                    </div>
                    
                    <div class="form-actions">
                        <button id="export-btn" class="btn btn-success" disabled>
                            <i class="fas fa-download"></i> Start Export
                        </button>
                    </div>

                    <!-- Progress Container for Export UI -->
                    <div id="export-progress-container" class="enhanced-progress progress-container" style="display:none;"></div>
                </div>
            </div>

            <!-- Settings View -->
            <div id="settings-view" class="view">
                <div class="settings-header">
                    <h1>Settings</h1>
                </div>
                
                <div class="settings-content">
                    <form id="settings-form" class="settings-section">
                        <h3>PingOne Configuration</h3>
                        
                        <div class="form-group">
                            <label for="environment-id">Environment ID:</label>
                            <input type="text" id="environment-id" name="environment-id" class="form-control" placeholder="Enter your PingOne environment ID">
                        </div>
                        
                        <div class="form-group">
                            <label for="api-client-id">API Client ID:</label>
                            <input type="text" id="api-client-id" name="api-client-id" class="form-control" placeholder="Enter your PingOne API client ID" autocomplete="username">
                        </div>
                        
                        <div class="form-group">
                            <label for="api-secret">API Secret:</label>
                            <div class="input-group">
                                <input type="password" id="api-secret" name="api-secret" class="form-control" placeholder="Enter your PingOne API secret" autocomplete="current-password">
                                <button type="button" id="toggle-api-secret-visibility" class="btn btn-outline-secondary" aria-label="Toggle password visibility">
                                    <i class="fas fa-eye"></i>
                                </button>
                            </div>
                        </div>
                        
                        <div class="form-group">
                            <label for="region">Region:</label>
                            <select id="region" name="region" class="form-control" aria-label="Select PingOne region">
                                <option value="NorthAmerica" data-tld="com">North America</option>
                                <option value="Canada" data-tld="ca">Canada</option>
                                <option value="Europe" data-tld="eu">European Union</option>
                                <option value="Australia" data-tld="com.au">Australia</option>
                                <option value="Asia" data-tld="asia">Asia-Pacific</option>
                            </select>
                        </div>
                        
                        <div class="form-group">
                            <label for="rate-limit">Rate Limit (requests per minute):</label>
                            <input type="number" id="rate-limit" name="rate-limit" class="form-control" value="90" min="1" max="1000">
                        </div>
                        
                        <div class="form-group">
                            <label for="population-id">Default Population ID:</label>
                            <input type="text" id="population-id" name="population-id" class="form-control" 
                                   placeholder="Enter default population ID (optional)"
                                   pattern="[a-fA-F0-9\-]{36}"
                                   title="Please enter a valid UUID format (36 characters, alphanumeric with hyphens)"
                                   maxlength="36">
                            <small class="form-text">Optional: Set a default population ID for imports (UUID format)</small>
                        </div>
                    </form>
                    
                    <div class="form-actions">
                        <button id="save-settings" class="btn btn-primary">
                            <i class="fas fa-save"></i> Save Settings
                        </button>
                        <button id="test-connection-btn" class="btn btn-secondary">
                            <i class="fas fa-key"></i> Get Token
                        </button>
                        <button id="get-token-btn" class="btn btn-success">
                            <i class="fas fa-key"></i> Get Token
                        </button>
                    </div>
                    
                    <!-- Enhanced Status Field -->
                    <div class="settings-status-field">
                        <div id="settings-action-status" class="action-status" style="display: none;">
                            <div class="status-content">
                                <span class="status-icon"></span>
                                <span class="status-message"></span>
                                <button type="button" class="status-close" aria-label="Close status message">
                                    <i class="fas fa-times"></i>
                                </button>
                            </div>
                        </div>
                    </div>
                    
                    <div class="settings-status-container">
                        <div id="settings-connection-status" class="connection-status" style="display: none;"></div>
                    </div>
                </div>
            </div>

            <!-- Logs View -->
            <div id="logs-view" class="view">
                <div class="logs-header">
                    <h1>Logs</h1>
                    <div class="logs-actions">
                        <button id="refresh-logs" class="btn btn-secondary">
                            <i class="fas fa-sync-alt"></i> Refresh
                        </button>
                        <button id="clear-logs" class="btn btn-danger">
                            <i class="fas fa-trash"></i> Clear Logs
                        </button>
                        <button id="logs-search-icon" class="btn btn-light" title="Search Logs" aria-label="Search Logs" style="margin-left:8px;">
                            <i class="fas fa-search"></i>
                        </button>
                        <input type="text" id="logs-search-input" class="form-control" placeholder="Search logs..." style="display:none; width:200px; margin-left:8px; vertical-align:middle;" aria-label="Search logs">
                    </div>
                </div>
                
                <div class="logs-content">
                    <div class="logs-container" id="logs-container">
                        <!-- Logs will be displayed here -->
                    </div>
                </div>
            </div>

            <!-- Testing View -->
            <div id="testing-view" class="view">
                <div class="testing-header">
                    <h1><i class="fas fa-flask"></i> Testing Hub</h1>
                    <p class="testing-description">Comprehensive testing suite for API endpoints, UI components, and system functionality</p>
                </div>
                
                <div class="testing-content">
                    <!-- Testing Categories -->
                    <div class="testing-categories">
                        <!-- API Testing Section -->
                        <div class="testing-category">
                            <div class="category-header">
                                <h2><i class="fas fa-code"></i> API Testing</h2>
                                <p>Test API endpoints, authentication, and data validation</p>
                            </div>
                            <div class="category-actions">
                                <button class="btn btn-primary testing-btn" onclick="openAPITestingDashboard()">
                                    <i class="fas fa-rocket"></i> Open API Testing Dashboard
                                </button>
                                <button class="btn btn-success testing-btn" onclick="runQuickAPITests()">
                                    <i class="fas fa-play"></i> Run Quick API Tests
                                </button>
                                <button class="btn btn-info testing-btn" onclick="testAllSubsystems()">
                                    <i class="fas fa-cogs"></i> Test All Subsystems
                                </button>
                            </div>
                            <div id="api-test-results" class="test-results" style="display: none;"></div>
                        </div>

                        <!-- Swagger Documentation Section -->
                        <div class="testing-category">
                            <div class="category-header">
                                <h2><i class="fas fa-book"></i> API Documentation</h2>
                                <p>Interactive API documentation and testing interface</p>
                            </div>
                            <div class="category-actions">
                                <button class="btn btn-primary testing-btn" onclick="openSwaggerUI()">
                                    <i class="fas fa-external-link-alt"></i> Open Swagger UI
                                </button>
                                <button class="btn btn-success testing-btn" onclick="validateSwaggerSpec()">
                                    <i class="fas fa-check-circle"></i> Validate OpenAPI Spec
                                </button>
                                <button class="btn btn-info testing-btn" onclick="downloadSwaggerSpec()">
                                    <i class="fas fa-download"></i> Download API Spec
                                </button>
                            </div>
                            <div id="swagger-test-results" class="test-results" style="display: none;"></div>
                        </div>

                        <!-- UI Component Testing Section -->
                        <div class="testing-category">
                            <div class="category-header">
                                <h2><i class="fas fa-desktop"></i> UI Component Testing</h2>
                                <p>Test user interface components and interactions</p>
                            </div>
                            <div class="category-actions">
                                <button class="btn btn-primary testing-btn" onclick="testHistoryUI()">
                                    <i class="fas fa-history"></i> Test History UI
                                </button>
                                <button class="btn btn-primary testing-btn" onclick="testLoggingUI()">
                                    <i class="fas fa-list"></i> Test Logging UI
                                </button>
                                <button class="btn btn-primary testing-btn" onclick="testImportUI()">
                                    <i class="fas fa-upload"></i> Test Import UI
                                </button>
                                <button class="btn btn-success testing-btn" onclick="runAllUITests()">
                                    <i class="fas fa-play-circle"></i> Run All UI Tests
                                </button>
                            </div>
                            <div id="ui-test-results" class="test-results" style="display: none;"></div>
                        </div>

                        <!-- System Health Testing Section -->
                        <div class="testing-category">
                            <div class="category-header">
                                <h2><i class="fas fa-heartbeat"></i> System Health</h2>
                                <p>Monitor system health, performance, and connectivity</p>
                            </div>
                            <div class="category-actions">
                                <button class="btn btn-primary testing-btn" onclick="runHealthChecks()">
                                    <i class="fas fa-stethoscope"></i> Run Health Checks
                                </button>
                                <button class="btn btn-success testing-btn" onclick="testConnectivity()">
                                    <i class="fas fa-wifi"></i> Test Connectivity
                                </button>
                                <button class="btn btn-info testing-btn" onclick="checkPerformance()">
                                    <i class="fas fa-tachometer-alt"></i> Performance Check
                                </button>
                                <button class="btn btn-warning testing-btn" onclick="validateConfiguration()">
                                    <i class="fas fa-cog"></i> Validate Config
                                </button>
                            </div>
                            <div id="health-test-results" class="test-results" style="display: none;"></div>
                        </div>

                        <!-- Integration Testing Section -->
                        <div class="testing-category">
                            <div class="category-header">
                                <h2><i class="fas fa-link"></i> Integration Testing</h2>
                                <p>Test end-to-end workflows and system integration</p>
                            </div>
                            <div class="category-actions">
                                <button class="btn btn-primary testing-btn" onclick="testImportWorkflow()">
                                    <i class="fas fa-upload"></i> Test Import Workflow
                                </button>
                                <button class="btn btn-primary testing-btn" onclick="testExportWorkflow()">
                                    <i class="fas fa-download"></i> Test Export Workflow
                                </button>
                                <button class="btn btn-success testing-btn" onclick="testAuthFlow()">
                                    <i class="fas fa-key"></i> Test Auth Flow
                                </button>
                                <button class="btn btn-info testing-btn" onclick="runE2ETests()">
                                    <i class="fas fa-route"></i> Run E2E Tests
                                </button>
                            </div>
                            <div id="integration-test-results" class="test-results" style="display: none;"></div>
                        </div>
                    </div>

                    <!-- Global Test Results -->
                    <div class="global-test-results">
                        <div class="results-header">
                            <h3><i class="fas fa-chart-line"></i> Test Results Summary</h3>
                            <div class="results-actions">
                                <button class="btn btn-secondary" onclick="clearAllTestResults()">
                                    <i class="fas fa-trash"></i> Clear Results
                                </button>
                                <button class="btn btn-info" onclick="exportTestResults()">
                                    <i class="fas fa-file-export"></i> Export Results
                                </button>
                            </div>
                        </div>
                        <div id="global-test-summary" class="test-summary">
                            <div class="summary-stats">
                                <div class="stat-card">
                                    <div class="stat-value" id="total-tests">0</div>
                                    <div class="stat-label">Total Tests</div>
                                </div>
                                <div class="stat-card success">
                                    <div class="stat-value" id="passed-tests">0</div>
                                    <div class="stat-label">Passed</div>
                                </div>
                                <div class="stat-card error">
                                    <div class="stat-value" id="failed-tests">0</div>
                                    <div class="stat-label">Failed</div>
                                </div>
                                <div class="stat-card warning">
                                    <div class="stat-value" id="skipped-tests">0</div>
                                    <div class="stat-label">Skipped</div>
                                </div>
                            </div>
                        </div>
                    </div>
                </div>
            </div>
        </main>
    </div>

    <!-- Footer -->
    <footer class="ping-footer">
        <div class="footer-container">
            <div class="footer-content">
                <div class="footer-left">
                    <div class="footer-logo">
                        <img src="ping-identity-logo.png" alt="Ping Identity" class="ping-logo-img">
                        <span class="ping-trademark">PingIdentity<span class="trademark-symbol">™</span></span>
                    </div>
                    <span class="footer-copyright">
                        &copy; 2025 PingOne Import Tool v6.5.2.4
                        <span class="version-display" style="display: block; font-size: 0.9em; margin-top: 5px;">v6.5.2.4</span>
                    </span>
                </div>
                <div class="footer-right">
                    <div class="footer-links">
                        <a href="https://support.pingidentity.com/" target="_blank" rel="noopener noreferrer">Support</a>
                        <a href="https://docs.pingidentity.com/" target="_blank" rel="noopener noreferrer">Documentation</a>
                    </div>
                </div>
            </div>
        </div>
    </footer>

    <!-- Socket.IO Client Library -->
    <script src="/socket.io/socket.io.js"></script>
    <!-- Population Dropdown Fix Script -->
    <script src="/js/population-dropdown-fix.js"></script>


    <!-- Delete Page Handler Script -->
    <script src="/js/delete-page-handler.js"></script>
    <!-- API URL Subsystem Client Script -->
    <script src="/js/api-url-subsystem-client.js"></script>
    <!-- JavaScript -->
    <!-- CRITICAL: Direct bundle loading - no more dynamic manifest system -->
    <!-- This loads the latest bundle directly without complex API calls -->
    <!-- Last fixed: 2025-07-22 - Replaced broken dynamic loading system -->
<<<<<<< HEAD
        <!-- <script src="/js/bug-fix-loader.js"></script> -->
    <!-- Emergency startup screen fix -->
    <script src="/js/startup-screen-fix.js"></script>
    <!-- Main application bundle -->
    <script src="js/bundle-dev.js"></script>
=======
        <script src="/js/bug-fix-loader.js"></script>
    <script src="/js/bundle-1753966939.js"></script>
>>>>>>> d93364ef
    
    <!-- Fallback error handling for bundle loading -->
    <script>
        // Simple fallback if bundle fails to load
        window.addEventListener('error', function(e) {
            if (e.filename && e.filename.includes('bundle-')) {
                console.error('Bundle loading failed:', e);
                const errorDiv = document.createElement('div');
                errorDiv.innerHTML = `
                    <div style="color: red; text-align: center; padding: 20px; background: #ffe6e6; border: 1px solid #ff0000; margin: 10px;">
                        <h3>Application Loading Error</h3>
                        <p>The application bundle failed to load. Please:</p>
                        <ul style="text-align: left; display: inline-block;">
                            <li>Refresh the page (Ctrl+F5 or Cmd+Shift+R)</li>
                            <li>Clear your browser cache</li>
                            <li>Check your internet connection</li>
                        </ul>
                        <button onclick="location.reload(true)" style="padding: 10px 20px; margin-top: 10px;">Reload Page</button>
                    </div>
                `;
                document.body.insertBefore(errorDiv, document.body.firstChild);
            }
        });
    </script>
    <script src="/js/modules/log-manager.js"></script>
    
    <!-- Simple Navigation Fallback -->
    <script src="/js/simple-navigation.js"></script>
    <script src="/js/import-api-fix.js"></script>

    
    <!-- Version Display Component -->
<<<<<<< HEAD
    <div id="version-display" class="version-widget">loading...</div>
=======
    <div id="version-display" class="version-widget">v6.5.2.4</div>
>>>>>>> d93364ef
</body>
</html><|MERGE_RESOLUTION|>--- conflicted
+++ resolved
@@ -3,11 +3,7 @@
 <head>
     <meta charset="UTF-8">
     <meta name="viewport" content="width=device-width, initial-scale=1.0">
-<<<<<<< HEAD
-    <title>PingOne User Import - Loading...</title>
-=======
     <title>PingOne User Import v6.5.2.4</title>
->>>>>>> d93364ef
     <!-- Favicon -->
     <link rel="icon" type="image/x-icon" href="/favicon.ico">
     <link rel="shortcut icon" type="image/x-icon" href="/favicon.ico">
@@ -1214,16 +1210,8 @@
     <!-- CRITICAL: Direct bundle loading - no more dynamic manifest system -->
     <!-- This loads the latest bundle directly without complex API calls -->
     <!-- Last fixed: 2025-07-22 - Replaced broken dynamic loading system -->
-<<<<<<< HEAD
-        <!-- <script src="/js/bug-fix-loader.js"></script> -->
-    <!-- Emergency startup screen fix -->
-    <script src="/js/startup-screen-fix.js"></script>
-    <!-- Main application bundle -->
-    <script src="js/bundle-dev.js"></script>
-=======
         <script src="/js/bug-fix-loader.js"></script>
     <script src="/js/bundle-1753966939.js"></script>
->>>>>>> d93364ef
     
     <!-- Fallback error handling for bundle loading -->
     <script>
@@ -1256,10 +1244,6 @@
 
     
     <!-- Version Display Component -->
-<<<<<<< HEAD
-    <div id="version-display" class="version-widget">loading...</div>
-=======
     <div id="version-display" class="version-widget">v6.5.2.4</div>
->>>>>>> d93364ef
 </body>
 </html>