#!/usr/bin/env node

/**
 * Update Bundle Reference Script
 * 
 * This script automatically updates the bundle reference in index.html
 * after a new bundle is built, eliminating the need for complex dynamic loading.
 * 
 * Usage: node scripts/update-bundle-reference.js
 * 
 * Last created: 2025-07-22 - Replacing broken dynamic bundle loading system
 */

import fs from 'fs';
import path from 'path';
import { fileURLToPath } from 'url';

// Get __dirname equivalent in ES modules
const __filename = fileURLToPath(import.meta.url);
const __dirname = path.dirname(__filename);

async function updateBundleReference() {
    try {
        console.log('🔄 Updating bundle reference in index.html...');
        
        // Read the bundle manifest to get the latest bundle filename
        const manifestPath = path.join(__dirname, '..', 'public', 'js', 'bundle-manifest.json');
        const manifestData = await fs.promises.readFile(manifestPath, 'utf8');
        const manifest = JSON.parse(manifestData);
        const bundleFile = manifest.bundleFile;
        
        if (!bundleFile) {
            throw new Error('Bundle filename not found in manifest');
        }
        
        console.log(`📦 Latest bundle: ${bundleFile}`);
        
        // Read the current index.html
        const indexPath = path.join(__dirname, '..', 'public', 'index.html');
        let indexContent = await fs.promises.readFile(indexPath, 'utf8');
        
<<<<<<< HEAD
        // Find and replace the bundle reference with a more resilient regex
        // This will match any script tag that references a bundle file, regardless of attributes
        const bundleRegex = /<script[^>]*src=["']\/?js\/bundle[^"]*\.js["'][^>]*><\/script>/;
        const newBundleTag = `<script src="/js/${bundleFile}"></script>`;
=======
        // Find and replace the bundle reference with flexible regex patterns
        // This will match script tags with or without leading slash
        const bundleRegexWithSlash = /<script[^>]*src=["']\/js\/bundle[^"']*\.js["'][^>]*><\/script>/;
        const bundleRegexWithoutSlash = /<script[^>]*src=["']js\/bundle[^"']*\.js["'][^>]*><\/script>/;
>>>>>>> d93364ef
        
        let foundMatch = false;
        let newBundleTag;
        
        // Check for bundle reference with leading slash first
        if (bundleRegexWithSlash.test(indexContent)) {
            newBundleTag = `<script src="/js/${bundleFile}"></script>`;
            indexContent = indexContent.replace(bundleRegexWithSlash, newBundleTag);
            console.log(`✅ Updated bundle reference (with slash) to: ${bundleFile}`);
            foundMatch = true;
        }
        // Check for bundle reference without leading slash
        else if (bundleRegexWithoutSlash.test(indexContent)) {
            newBundleTag = `<script src="js/${bundleFile}"></script>`;
            indexContent = indexContent.replace(bundleRegexWithoutSlash, newBundleTag);
            console.log(`✅ Updated bundle reference (without slash) to: ${bundleFile}`);
            foundMatch = true;
        }
        
        if (!foundMatch) {
            console.warn('⚠️  Could not find existing bundle reference to replace');
            console.log('Trying to add bundle reference with leading slash format...');
            // Default to leading slash format if no existing reference found
            newBundleTag = `<script src="/js/${bundleFile}"></script>`;
        }
        
        // Write the updated index.html
        await fs.promises.writeFile(indexPath, indexContent, 'utf8');
        console.log('✅ index.html updated successfully');
        
        // Verify the update - check for both formats
        const updatedContent = await fs.promises.readFile(indexPath, 'utf8');
        if (updatedContent.includes(`/js/${bundleFile}`) || updatedContent.includes(`js/${bundleFile}`)) {
            console.log('✅ Bundle reference update verified');
        } else {
            console.error('❌ Bundle reference update failed verification');
            console.log('Expected to find either:');
            console.log(`  - /js/${bundleFile} (with leading slash)`);
            console.log(`  - js/${bundleFile} (without leading slash)`);
        }
        
    } catch (error) {
        console.error('❌ Failed to update bundle reference:', error.message);
        process.exit(1);
    }
}

// Run the update
updateBundleReference();<|MERGE_RESOLUTION|>--- conflicted
+++ resolved
@@ -39,17 +39,10 @@
         const indexPath = path.join(__dirname, '..', 'public', 'index.html');
         let indexContent = await fs.promises.readFile(indexPath, 'utf8');
         
-<<<<<<< HEAD
-        // Find and replace the bundle reference with a more resilient regex
-        // This will match any script tag that references a bundle file, regardless of attributes
-        const bundleRegex = /<script[^>]*src=["']\/?js\/bundle[^"]*\.js["'][^>]*><\/script>/;
-        const newBundleTag = `<script src="/js/${bundleFile}"></script>`;
-=======
         // Find and replace the bundle reference with flexible regex patterns
         // This will match script tags with or without leading slash
         const bundleRegexWithSlash = /<script[^>]*src=["']\/js\/bundle[^"']*\.js["'][^>]*><\/script>/;
         const bundleRegexWithoutSlash = /<script[^>]*src=["']js\/bundle[^"']*\.js["'][^>]*><\/script>/;
->>>>>>> d93364ef
         
         let foundMatch = false;
         let newBundleTag;
