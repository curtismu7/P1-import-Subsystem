--- conflicted
+++ resolved
@@ -1,17 +1,4 @@
 {
-<<<<<<< HEAD
-  "bundlePath": "/Users/cmuir/P1Import-apps/P1-import-Subsystem/public/js/bundle-1753304368.min.js",
-  "bundleSize": 345039,
-  "gzippedSize": 83801,
-  "brotliSize": 69375,
-  "moduleAnalysis": {
-    "Core App": 34473,
-    "Subsystems": 49687,
-    "UI Components": 71284,
-    "Utilities": 140969,
-    "API Clients": 59738,
-    "Third-party": 23056,
-=======
   "bundlePath": "/Users/cmuir/P1Import-apps/P1-import-Subsystem/public/js/bundle-1753876524.min.js",
   "bundleSize": 666774,
   "gzippedSize": 143364,
@@ -23,7 +10,6 @@
     "Utilities": 274765,
     "API Clients": 97793,
     "Third-party": 9644,
->>>>>>> d93364ef
     "Other": 0
   }
 }