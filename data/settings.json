--- conflicted
+++ resolved
@@ -1,18 +1,8 @@
 {
-<<<<<<< HEAD
-  "environmentId": "test",
-  "apiClientId": "test",
-  "apiSecret": "test",
-  "populationId": "not set",
-  "region": "NorthAmerica",
-  "rateLimit": 90,
-  "lastUpdated": "2025-07-29T13:11:05.397Z"
-=======
   "environment-id": "b9817c16-9910-4415-b67e-4ac687da74d9",
   "api-client-id": "26e7f07c-11a4-402a-b064-07b55aee189e",
   "api-secret": "9p3hLItWFzw5BxKjH3.~TIGVPP~uj4os6fY93170dMvXadn1GEsWTP2lHSTAoevq",
   "population-id": "",
   "region": "NorthAmerica",
   "rate-limit": "90"
->>>>>>> d93364ef
 }