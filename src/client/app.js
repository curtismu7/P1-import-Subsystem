<<<<<<< HEAD
import { Logger } from './utils/logger.js';
=======
// File: app.js
// Description: Main application entry point for PingOne user import tool
// 
// This file orchestrates the entire application, managing:
// - UI state and view transitions
// - File upload and CSV processing
// - Import/export/modify/delete operations
// - Real-time progress tracking via SSE
// - Settings management and population selection
// - Error handling and user feedback
// - Disclaimer agreement and feature flags

// Browser-compatible logging system
import { createLogger } from './utils/browser-logging-service.js';
import { debugLog } from './utils/debug-logger.js';
import { createSafeLogger } from './utils/safe-logger.js';

// Debug-friendly utilities
import '../../public/js/utils/utility-loader.js';

// 🛡️ BULLETPROOF SYSTEM - CANNOT FAIL
import BulletproofAppIntegration from './utils/bulletproof-app-integration.js';
import { createBulletproofTokenManager } from './utils/bulletproof-token-manager.js';
import { createBulletproofSubsystemWrapper } from './utils/bulletproof-subsystem-wrapper.js';
import './utils/bulletproof-global-handler.js'; // Auto-initializes

// Core utilities
import { Logger } from '../../public/js/modules/logger.js';
import { FileLogger } from '../../public/js/modules/file-logger.js';
import { EventBus } from '../../public/js/modules/event-bus.js';

// Centralized logger
import { CentralizedLogger } from '../../public/js/utils/centralized-logger.js';

// Components
import { SettingsManager } from '../../public/js/modules/settings-manager.js';
>>>>>>> d93364ef
import { UIManager } from './components/ui-manager.js';
import LocalApiClient from './utils/local-api-client.js'; // Assuming path
import SettingsSubsystem from './subsystems/settings-subsystem.js';
import { EventBus } from './utils/event-bus.js';
import CredentialManager from './components/credentials-manager.js';
import SettingsManager from './components/settings-manager.js';
import PingOneClient from './utils/pingone-client.js'; // Assuming path
import { ConnectionManagerSubsystem } from './subsystems/connection-manager-subsystem.js';
import { AuthManagementSubsystem } from './subsystems/auth-management-subsystem.js';
import { AdvancedRealtimeSubsystem } from './subsystems/advanced-realtime-subsystem.js';
import { ViewManagementSubsystem } from './subsystems/view-management-subsystem.js';
import { OperationManagerSubsystem } from './subsystems/operation-manager-subsystem.js';
import { PopulationSubsystem } from './subsystems/population-subsystem.js';
import { HistorySubsystem } from './subsystems/history-subsystem.js';
import { ImportSubsystem } from './subsystems/import-subsystem.js';
import { NavigationSubsystem } from './subsystems/navigation-subsystem.js';
import { RealtimeCommunicationSubsystem } from './subsystems/realtime-communication-subsystem.js';

class App {
    constructor() {
<<<<<<< HEAD
        this.version = 'loading...'; // Will be loaded dynamically from server
        this.logger = new Logger('pingone-import-app', 'dezh8e30');
        this.eventBus = new EventBus(this.logger.child({ component: 'event-bus' }));
        this.uiManager = new UIManager(this.logger.child({ component: 'ui-manager' }));
        this.localClient = new LocalApiClient('/api/v1', this.logger.child({ component: 'local-api-client' }));

        this.subsystems = {};

        window.app = this; // For debugging
    }

    async init() {
        this.logger.info('Initializing application...');
        this.uiManager.showStartupWaitScreen('Initializing application...');

        try {
            // Load version first
            await this.loadVersion();
=======
        // Initialize centralized logger with safe wrapper to prevent logging errors from breaking the app
        try {
            this.logger = new Logger({
                context: 'app',
                version: '6.5.2.4',
                enableConsole: true,
                enableStorage: false
            });
            
            // Test the logger
            this.logger.info('Centralized Logger initialized successfully', {
                version: '6.5.2.4',
                featureFlags: FEATURE_FLAGS,
                userAgent: navigator.userAgent
            });
            
        } catch (error) {
            // Fallback to console logging if centralized logger fails
            console.error('Failed to initialize CentralizedLogger, falling back to console logging:', error);
            this.logger = {
                debug: console.debug.bind(console),
                info: console.info.bind(console),
                warn: console.warn.bind(console),
                error: console.error.bind(console),
                startTimer: (label) => ({ label, startTime: Date.now() }),
                endTimer: (timer) => {
                    const duration = Date.now() - timer.startTime;
                    console.log(`[${timer.label}] Completed in ${duration}ms`);
                    return duration;
                }
            };
            
            this.logger.warn('Using fallback console logger due to CentralizedLogger initialization failure');
        }
        
        // 🛡️ INITIALIZE BULLETPROOF SYSTEM - CANNOT FAIL
        this.bulletproofSystem = null;
        this.initializeBulletproofSystem();
        
        // Log application start
        this.logger.info('🚀 PingOne Import Tool starting...', {
            version: '6.5.2.2',
            timestamp: new Date().toISOString(),
            userAgent: navigator.userAgent,
            url: window.location.href
        });
        
        // Core components
        this.eventBus = new EventBus();
        this.settingsManager = null;
        this.uiManager = null;
        this.tokenManager = null;
        this.fileHandler = null;
        this.versionManager = null;
        
        // API clients
        this.localClient = null;
        
        // UI Components
        this.globalTokenManager = null;
        
        // Modern subsystems (replacing legacy managers)
        this.progressSubsystem = null;
        this.enhancedProgressSubsystem = null;
        this.enhancedTokenStatusSubsystem = null;
        this.sessionSubsystem = null;
        this.loggingSubsystem = null;
        this.historySubsystem = null;
        this.populationSubsystem = null;
        this.settingsSubsystem = null;
        
        // Advanced real-time features
        this.advancedRealtimeSubsystem = null;
        this.realtimeCollaborationUI = null;
        
        // Subsystems (new architecture)
        this.subsystems = {};
        this.analyticsDashboardSubsystem = null;
        this.analyticsDashboardUI = null;
        
        // Application state
        this.isInitialized = false;
        this.currentView = 'home';
        this.socket = null;
        
        // Application version
        this.version = '6.5.2.4';
        this.buildTimestamp = new Date().toISOString();
        this.environment = 'development';
        this.features = {
            bulletproofProgressContainer: true,
            analyticsDataMethod: true
        };
        
        // Performance tracking
        this.logger.startTimer('app-initialization');
    }
    
    /**
     * 🛡️ Initialize Bulletproof System - CANNOT FAIL
     */
    initializeBulletproofSystem() {
        try {
            this.logger.info('🛡️ Initializing Bulletproof Protection System...');
            
            // Initialize bulletproof app integration
            this.bulletproofSystem = new BulletproofAppIntegration({
                logger: this.logger,
                eventBus: this.eventBus,
                app: this
            });
            
            // Initialize bulletproof protection
            this.bulletproofSystem.initialize();
            
            this.logger.info('🛡️ Bulletproof Protection System initialized successfully');
            
        } catch (error) {
            this.logger.error('🛡️ Failed to initialize Bulletproof Protection System', error);
            // Continue without bulletproof protection - app should still work
        }
    }
    
    /**
     * Initialize the application
     */
    async init() {
        console.log('🔧 [APP INIT] Starting app.init() method...');
        try {
            console.log('🔧 [APP INIT] Logger available:', !!this.logger);
            this.logger.info('Starting application initialization');
            console.log('🔧 [APP INIT] About to initialize core components...');
            this.updateStartupMessage('Initializing core components...');
>>>>>>> d93364ef
            
            await this.initializeCoreComponents();
            await this.initializeSubsystems();
<<<<<<< HEAD
                        // No longer needed, handled by NavigationSubsystem
            // this.setupEventListeners();

            this.logger.info('Application initialized successfully.');
            this.uiManager.hideStartupWaitScreen();
=======
            this.updateStartupMessage('Loading legacy components...');
            
            // Initialize legacy components (gradually being replaced)
            await this.initializeLegacyComponents();
            this.updateStartupMessage('Setting up event listeners...');
            
            // Set up event listeners
            this.setupEventListeners();
            
            // Set up modal completion listeners
            this.setupModalCompletionListeners();
            this.updateStartupMessage('Finalizing user interface...');
            
            // Initialize UI
            await this.initializeUI();
            
            // Mark as initialized
            this.isInitialized = true;
            
            // Hide startup screen
            this.hideStartupScreen();
            
            const initTime = this.logger.endTimer('app-initialization');
            this.logger.info('Application initialization completed', {
                initializationTime: `${initTime}ms`,
                subsystemsEnabled: Object.keys(this.subsystems).length
            });
            
            // Show success status bar with version and system info
            this.showInitializationSuccessStatus();
            
>>>>>>> d93364ef
        } catch (error) {
            this.logger.error('Application initialization failed:', { error: error.message, stack: error.stack });
            this.uiManager.showError('Application failed to start. Please check the console for details.');
        }
    }

    /**
<<<<<<< HEAD
     * Load application version from server
=======
     * Show initialization success status with version and system info
     */
    showInitializationSuccessStatus() {
        try {
            // Get current bundle info
            const scripts = document.querySelectorAll('script[src*="bundle-"]');
            let bundleVersion = 'Unknown';
            if (scripts.length > 0) {
                const bundleSrc = scripts[scripts.length - 1].src;
                const match = bundleSrc.match(/bundle-(\d+)\.js/);
                if (match) {
                    bundleVersion = match[1];
                }
            }
            
            // Get token status
            let tokenStatus = 'No Token';
            let tokenTimeLeft = '';
            try {
                if (this.subsystems.enhancedTokenStatus && 
                    typeof this.subsystems.enhancedTokenStatus.getTokenStatus === 'function') {
                    const status = this.subsystems.enhancedTokenStatus.getTokenStatus();
                    if (status && status.isValid) {
                        tokenStatus = 'Valid Token';
                        tokenTimeLeft = ` (${status.expiresInMinutes}min left)`;
                    } else {
                        tokenStatus = 'Invalid Token';
                    }
                } else {
                    // Check if we have valid credentials in settings
                    const hasCredentials = this.checkCredentialsAvailable();
                    tokenStatus = hasCredentials ? 'Checking Token...' : 'No Credentials';
                }
            } catch (error) {
                this.logger.warn('Could not get token status', { error: error.message });
                tokenStatus = 'Token Status Unknown';
            }
            
            // Create status message
            const statusMessage = `✅ v${this.version} Ready | Bundle: ${bundleVersion} | Last Update: UIManager & SafeDOM fixes | Token: ${tokenStatus}${tokenTimeLeft}`;
            
            // Show green success status bar
            if (this.uiManager && this.uiManager.showStatusBar) {
                this.uiManager.showStatusBar(statusMessage, 'success', {
                    duration: 10000, // Show for 10 seconds
                    autoDismiss: true
                });
            }
            
            this.logger.info('Initialization success status displayed', {
                version: this.version,
                bundleVersion,
                tokenStatus,
                tokenTimeLeft
            });
            
        } catch (error) {
            this.logger.error('Failed to show initialization success status', {
                error: error.message,
                stack: error.stack
            });
        }
    }
    
    /**
     * Check if PingOne credentials are available
     */
    checkCredentialsAvailable() {
        try {
            // Check environment variables first
            if (typeof process !== 'undefined' && process.env) {
                const hasEnvCredentials = process.env.PINGONE_CLIENT_ID && 
                                        process.env.PINGONE_CLIENT_SECRET && 
                                        process.env.PINGONE_ENVIRONMENT_ID;
                if (hasEnvCredentials) {
                    return true;
                }
            }
            
            // Check settings subsystem
            if (this.subsystems.settings && 
                typeof this.subsystems.settings.getSettings === 'function') {
                const settings = this.subsystems.settings.getSettings();
                const hasSettingsCredentials = settings.apiClientId && 
                                             settings.apiSecret && 
                                             settings.environmentId &&
                                             !settings.apiClientId.includes('test-') &&
                                             !settings.apiSecret.includes('test-');
                return hasSettingsCredentials;
            }
            
            return false;
        } catch (error) {
            this.logger.warn('Error checking credentials availability', { error: error.message });
            return false;
        }
    }
    
    /**
     * Hide the startup screen with a smooth transition and proper cleanup
>>>>>>> d93364ef
     */
    async loadVersion() {
        try {
<<<<<<< HEAD
            this.uiManager.updateStartupMessage('Loading version information...');
            const response = await fetch('/api/version');
            if (response.ok) {
                const versionData = await response.json();
                this.version = versionData.version;
                this.logger.info('Version loaded from server:', { version: this.version });
                
                // Update version display immediately
                this.updateVersionDisplay();
            } else {
                throw new Error(`Failed to load version: ${response.status}`);
            }
        } catch (error) {
            this.logger.warn('Failed to load version from server, using fallback:', { error: error.message });
            this.version = '6.5.1.3'; // Fallback version
            this.updateVersionDisplay();
=======
            const startupScreen = document.getElementById('startup-wait-screen');
            const appContainer = document.querySelector('.app-container');
            
            if (startupScreen) {
                this.logger.debug('Starting to hide startup wait screen');
                
                // Add fade-out class to trigger CSS transition
                startupScreen.classList.add('fade-out');
                
                // Remove the startup-loading class from app container to show the app
                if (appContainer) {
                    appContainer.classList.remove('startup-loading');
                }
                
                // Set a timeout to remove the element after the transition completes
                const removeStartupScreen = () => {
                    try {
                        if (startupScreen && startupScreen.parentNode) {
                            // Force a reflow to ensure the fade-out animation plays
                            void startupScreen.offsetHeight;
                            
                            // Remove the element from the DOM
                            startupScreen.parentNode.removeChild(startupScreen);
                            this.logger.debug('Startup wait screen removed from DOM');
                        }
                    } catch (error) {
                        this.logger.error('Error removing startup screen from DOM:', error);
                    }
                };
                
                // Wait for the transition to complete before removing the element
                // The transition duration is 0.5s (500ms) as defined in CSS
                setTimeout(removeStartupScreen, 600);
                
                this.logger.debug('Startup wait screen hidden with animation');
            } else {
                this.logger.warn('Startup wait screen element not found');
                // Still try to show the app container if it's hidden
                if (appContainer) {
                    appContainer.classList.remove('startup-loading');
                }
            }
            
            // Additional check to ensure app container is visible
            if (appContainer && appContainer.classList.contains('startup-loading')) {
                appContainer.classList.remove('startup-loading');
            }
            
        } catch (error) {
            this.logger.error('Error in hideStartupScreen:', error);
            
            // Fallback: Try to hide the startup screen directly if the animation fails
            try {
                const startupScreen = document.getElementById('startup-wait-screen');
                if (startupScreen) {
                    startupScreen.style.display = 'none';
                    if (startupScreen.parentNode) {
                        startupScreen.parentNode.removeChild(startupScreen);
                    }
                }
                
                const appContainer = document.querySelector('.app-container');
                if (appContainer) {
                    appContainer.classList.remove('startup-loading');
                }
            } catch (fallbackError) {
                this.logger.error('Fallback error handling failed:', fallbackError);
            }
>>>>>>> d93364ef
        }
    }

    /**
     * Update version display in UI
     */
    updateVersionDisplay() {
        try {
            // Update version widget
            const versionDisplay = document.getElementById('version-display');
            if (versionDisplay) {
                versionDisplay.textContent = `v${this.version}`;
            }
            
            // Update page title
            document.title = `PingOne User Import v${this.version}`;
            
            this.logger.debug('Version display updated:', { version: this.version });
        } catch (error) {
            this.logger.error('Failed to update version display:', { error: error.message });
        }
    }

    async initializeCoreComponents() {
        this.logger.debug('Initializing core components');
        this.uiManager.setupUI();

        this.settingsManager = new SettingsManager(this.logger.child({ component: 'settings-manager' }));
        await this.settingsManager.init();
        this.logger.debug('Settings manager initialized');

        this.settingsSubsystem = new SettingsSubsystem(
            this.logger.child({ subsystem: 'settings' }),
            this.uiManager,
            this.localClient,
            this.settingsManager,
            this.eventBus
        );
        await this.settingsSubsystem.init();
        this.logger.debug('Settings subsystem initialized as a core component');

        this.pingoneClient = new PingOneClient(this.localClient, this.logger.child({ component: 'pingone-client' }));
        this.logger.debug('PingOne client created successfully');

        this.realtimeComm = new RealtimeCommunicationSubsystem(this.logger.child({ subsystem: 'realtime-comm' }), this.uiManager);
        this.logger.debug('Realtime communication subsystem initialized as a core component');

        this.logger.debug('Core components initialized');
    }

    async initializeSubsystems() {
        this.logger.info('Initializing subsystems...');
<<<<<<< HEAD
        this.uiManager.updateStartupMessage('Initializing subsystems...');

        // Ensure NavigationSubsystem gets the correct app reference and settingsManager is initialized
        const subsystemConfigs = [
            { name: 'navigationSubsystem', constructor: NavigationSubsystem, deps: [this.logger.child({ subsystem: 'navigation' }), this.uiManager, this.settingsManager, this] },
            { name: 'connectionManager', constructor: ConnectionManagerSubsystem, deps: [this.logger.child({ subsystem: 'connection' }), this.eventBus, this.uiManager, this.localClient] },
            { name: 'realtimeManager', constructor: AdvancedRealtimeSubsystem, deps: [this.logger.child({ subsystem: 'realtime' }), this.eventBus, this.realtimeComm, this.subsystems.settingsSubsystem, this.subsystems.operationManager] },
            { name: 'authManager', constructor: AuthManagementSubsystem, deps: [this.logger.child({ subsystem: 'auth' }), this.pingoneClient, this.eventBus, this.uiManager, this.localClient] },
            { name: 'viewManager', constructor: ViewManagementSubsystem, deps: [this.logger.child({ subsystem: 'view' }), this.uiManager, this.eventBus] },
            { name: 'operationManager', constructor: OperationManagerSubsystem, deps: [this.logger.child({ subsystem: 'operation' }), this.eventBus, this.uiManager] },
            { name: 'populationSubsystem', constructor: PopulationSubsystem, deps: [this.logger.child({ subsystem: 'population' }), this.uiManager, this.localClient, this.eventBus] },
            { name: 'historySubsystem', constructor: HistorySubsystem, deps: [this.logger.child({ subsystem: 'history' }), this.localClient, this.uiManager, this.eventBus] },
            { name: 'importSubsystem', constructor: ImportSubsystem, deps: [this.logger.child({ subsystem: 'import' }), this.uiManager, this.localClient, this.eventBus, () => this.subsystems.authManager] },
        ];

        for (const config of subsystemConfigs) {
            try {
                this.logger.debug(`Initializing ${config.name} subsystem...`);
                const resolvedDeps = config.deps.map(dep => (typeof dep === 'function' ? dep() : dep));
                this.subsystems[config.name] = new config.constructor(...resolvedDeps);
                if (typeof this.subsystems[config.name].init === 'function') {
                    await this.subsystems[config.name].init();
=======

        // Defensive check for logger before proceeding
        if (!this.logger) {
            console.error('CRITICAL: Logger not initialized before subsystem setup. Aborting.');
            this.uiManager.showGlobalError('A critical error occurred during startup. Please refresh the page.');
            return;
        }

        try {
            // Subsystem Initialization with Feature Flags
            // Each subsystem is initialized only if its feature flag is enabled.
            // The main logger instance is passed directly to ensure stability.

            const subsystemsToInit = [
                { name: 'logging', flag: true, constructor: LoggingSubsystem, deps: [this.eventBus, this.logger] },
                { name: 'navigation', flag: FEATURE_FLAGS.USE_NAVIGATION_SUBSYSTEM, constructor: NavigationSubsystem, deps: [this.logger, this.uiManager, this.subsystems.settings] },
                { name: 'connectionManager', flag: FEATURE_FLAGS.USE_CONNECTION_MANAGER, constructor: ConnectionManagerSubsystem, deps: [this.logger, this.uiManager, this.subsystems.settings, this.localClient] },
                { name: 'realtimeManager', flag: FEATURE_FLAGS.USE_REALTIME_SUBSYSTEM, constructor: RealtimeCommunicationSubsystem, deps: [this.logger, this.uiManager] },
                { name: 'authManager', flag: FEATURE_FLAGS.USE_AUTH_MANAGEMENT, constructor: AuthManagementSubsystem, deps: [this.logger, this.uiManager, this.localClient, this.subsystems.settings] },
                { name: 'viewManager', flag: FEATURE_FLAGS.USE_VIEW_MANAGEMENT, constructor: ViewManagementSubsystem, deps: [this.logger, this.uiManager] },
                { name: 'operationManager', flag: FEATURE_FLAGS.USE_OPERATION_MANAGER, constructor: OperationManagerSubsystem, deps: [this.logger, this.uiManager, this.subsystems.settings, this.localClient] },
                { name: 'population', flag: true, constructor: PopulationSubsystem, deps: [this.eventBus, this.subsystems.settings, () => this.subsystems.logging, this.localClient] },
                { name: 'history', flag: true, constructor: HistorySubsystem, deps: [this.eventBus, this.subsystems.settings, () => this.subsystems.logging] },
                { name: 'import', flag: FEATURE_FLAGS.USE_IMPORT_SUBSYSTEM, constructor: ImportSubsystem, deps: [this.logger, this.uiManager, this.localClient, this.subsystems.settings, this.eventBus, () => this.subsystems.population, () => this.subsystems.authManager] },
                { name: 'export', flag: FEATURE_FLAGS.USE_EXPORT_SUBSYSTEM, constructor: ExportSubsystem, deps: [this.logger, this.uiManager, this.localClient, this.subsystems.settings, this.eventBus, () => this.subsystems.population] },
                { name: 'analyticsDashboard', flag: FEATURE_FLAGS.USE_ANALYTICS_DASHBOARD, constructor: AnalyticsDashboardSubsystem, deps: [this.logger, this.eventBus, () => this.subsystems.advancedRealtime, this.progressSubsystem, this.sessionSubsystem] },
                { name: 'advancedRealtime', flag: FEATURE_FLAGS.USE_ADVANCED_REALTIME, constructor: AdvancedRealtimeSubsystem, deps: [this.logger, this.eventBus, () => this.subsystems.realtimeManager, this.sessionSubsystem, this.progressSubsystem] },
            ];

            for (const sub of subsystemsToInit) {
                if (sub.flag) {
                    try {
                        console.log(`🔧 [SUBSYSTEM INIT] Starting ${sub.name} subsystem initialization...`);
                        this.logger.debug(`Initializing ${sub.name} subsystem...`);
                        
                        // Log dependency resolution
                        console.log(`🔧 [SUBSYSTEM INIT] ${sub.name} dependencies:`, sub.deps.map(dep => typeof dep === 'function' ? 'function()' : dep));
                        
                        // Resolve dependencies that are functions (lazy loading)
                        const resolvedDeps = sub.deps.map(dep => {
                            if (typeof dep === 'function') {
                                const resolved = dep();
                                console.log(`🔧 [SUBSYSTEM INIT] ${sub.name} lazy dependency resolved:`, resolved ? 'success' : 'null/undefined');
                                return resolved;
                            }
                            return dep;
                        });
                        
                        console.log(`🔧 [SUBSYSTEM INIT] ${sub.name} resolved dependencies:`, resolvedDeps.map(dep => dep ? 'available' : 'null/undefined'));
                        
                        // Check if constructor exists
                        if (!sub.constructor) {
                            throw new Error(`Constructor not found for ${sub.name} subsystem`);
                        }
                        
                        console.log(`🔧 [SUBSYSTEM INIT] ${sub.name} creating instance...`);
                        const subsystemInstance = new sub.constructor(...resolvedDeps);
                        
                        console.log(`🔧 [SUBSYSTEM INIT] ${sub.name} calling init()...`);
                        await subsystemInstance.init();
                        
                        // 🛡️ Wrap subsystem with bulletproof protection - CANNOT FAIL
                        console.log(`🛡️ [SUBSYSTEM INIT] ${sub.name} applying bulletproof protection...`);
                        this.subsystems[sub.name] = createBulletproofSubsystemWrapper(
                            subsystemInstance, 
                            this.logger.child({ subsystem: sub.name })
                        );
                        
                        console.log(`✅ [SUBSYSTEM INIT] ${sub.name} subsystem initialized successfully!`);
                        this.logger.info(`${sub.name} subsystem initialized successfully.`);
                    } catch (error) {
                        console.error(`❌ [SUBSYSTEM INIT] Failed to initialize ${sub.name} subsystem:`, error);
                        this.logger.error(`Failed to initialize ${sub.name} subsystem`, {
                            error: error.message,
                            stack: error.stack,
                            subsystem: sub.name
                        });
                        
                        // 🛡️ Create bulletproof emergency fallback subsystem - CANNOT FAIL
                        console.log(`🛡️ [SUBSYSTEM INIT] Creating emergency fallback for ${sub.name}...`);
                        this.subsystems[sub.name] = this.createEmergencySubsystem(sub.name, error);
                    }
                } else {
                    console.log(`⏭️ [SUBSYSTEM INIT] Skipping ${sub.name} subsystem (flag disabled)`);
>>>>>>> d93364ef
                }
            } catch (error) {
                this.logger.error(`Failed to initialize subsystem: ${config.name}`, { error: error.message, stack: error.stack });
                throw new Error(`Subsystem initialization failed for ${config.name}`);
            }
<<<<<<< HEAD
        }

        this.logger.info('All subsystems initialized successfully.');
=======

            // Initialize UI components that depend on subsystems
            if (this.subsystems.advancedRealtime) {
                this.realtimeCollaborationUI = new RealtimeCollaborationUI(
                    this.logger, 
                    this.eventBus, 
                    this.subsystems.advancedRealtime, 
                    this.uiManager
                );
                this.realtimeCollaborationUI.init();
            }

            // Initialize Analytics Dashboard UI if the subsystem is available
            if (this.subsystems.analyticsDashboard) {
                try {
                    this.logger.debug('Initializing Analytics Dashboard UI...');
                    this.analyticsDashboardUI = new AnalyticsDashboardUI(
                        this.eventBus,
                        this.subsystems.analyticsDashboard
                    );
                    await this.analyticsDashboardUI.init();
                    this.logger.info('Analytics Dashboard UI initialized successfully');
                } catch (error) {
                    this.logger.error('Failed to initialize Analytics Dashboard UI', {
                        error: error.message,
                        stack: error.stack
                    });
                    // Don't rethrow to allow the app to continue without analytics UI
                }
            }

            this.logger.info('Subsystem initialization completed (some may have failed).');

        } catch (error) {
            this.logger.error('Critical error during subsystem initialization', {
                error: error.message,
                stack: error.stack
            });
            // Log the error but don't throw it to allow app initialization to continue
            this.logger.warn('Continuing app initialization despite subsystem errors');
        }

        // 🛡️ BULLETPROOF Global Token Manager Subsystem - CANNOT FAIL
        try {
            this.logger.info('🛡️ Initializing Bulletproof Global Token Manager...');
            
            // Create original token manager
            const originalTokenManager = new GlobalTokenManagerSubsystem(
                this.logger.child({ subsystem: 'globalTokenManager' }),
                this.eventBus
            );
            
            // Initialize original token manager
            await originalTokenManager.init();
            
            // Create bulletproof wrapper
            this.bulletproofTokenManager = createBulletproofTokenManager(this.logger);
            
            if (this.bulletproofTokenManager) {
                // Wrap the original with bulletproof protection
                this.subsystems.globalTokenManager = await this.bulletproofTokenManager.initialize(originalTokenManager);
                this.logger.info('🛡️ Bulletproof Global Token Manager initialized successfully');
            } else {
                // Fallback to original if bulletproof creation failed
                this.subsystems.globalTokenManager = originalTokenManager;
                this.logger.warn('🛡️ Using original token manager (bulletproof creation failed)');
            }
        } catch (error) {
            this.logger.error('🛡️ Bulletproof token manager initialization failed', error);
            
            // Emergency fallback - create minimal token manager
            this.subsystems.globalTokenManager = {
                name: 'EmergencyTokenManager',
                init: () => Promise.resolve(true),
                updateGlobalTokenStatus: () => {
                    try {
                        const statusBox = document.getElementById('global-token-status');
                        if (statusBox) {
                            statusBox.innerHTML = '<span class="global-token-icon">🛡️</span><span class="global-token-text">Token status protected</span>';
                        }
                    } catch (e) {
                        console.log('🛡️ Emergency token status active');
                    }
                },
                destroy: () => Promise.resolve(true)
            };
        }

        // Initialize Token Notification Subsystem
        this.subsystems.tokenNotification = new TokenNotificationSubsystem(
            this.logger.child({ subsystem: 'token-notification' }),
            this.eventBus,
            this.subsystems.navigation
        );
        await this.subsystems.tokenNotification.init();
        this.logger.debug('Token Notification subsystem initialized');

        // Initialize Enhanced Progress Subsystem
        // Fixed progress subsystem initialization
        this.enhancedProgressSubsystem = new EnhancedProgressSubsystem(
            this.logger.child({ subsystem: 'enhanced-progress' }),
            this.uiManager,
            this.eventBus,
            this.subsystems.realtimeManager
        );
        await this.enhancedProgressSubsystem.init();
        this.subsystems.enhancedProgress = this.enhancedProgressSubsystem;
        this.logger.debug('Enhanced Progress subsystem initialized');

        // Initialize Enhanced Token Status Subsystem
        this.enhancedTokenStatusSubsystem = new EnhancedTokenStatusSubsystem(
            this.logger.child({ subsystem: 'enhanced-token-status' }),
            this.eventBus,
            this.uiManager
        );
        await this.enhancedTokenStatusSubsystem.init();
        this.subsystems.enhancedTokenStatus = this.enhancedTokenStatusSubsystem;
        this.logger.debug('Enhanced Token Status subsystem initialized');

        this.logger.info('All subsystems initialized successfully', {
            subsystemCount: Object.keys(this.subsystems).length,
            enabledSubsystems: Object.keys(this.subsystems)
        });
>>>>>>> d93364ef
    }

    setupEventListeners() {
        this.logger.debug('Setting up global event listeners');

        // Centralized error handling
        window.addEventListener('error', (event) => {
            this.logger.error('Unhandled global error:', {
                message: event.message,
                filename: event.filename,
                lineno: event.lineno,
                colno: event.colno,
                error: event.error ? event.error.stack : 'N/A'
            });
        });

        window.addEventListener('unhandledrejection', (event) => {
            this.logger.warn('Unhandled promise rejection:', {
                reason: event.reason ? event.reason.stack : 'N/A'
            });
<<<<<<< HEAD
        });
=======
            
            this.logger.info('🔧 SETTINGS: Form fields populated successfully');
            
        } catch (error) {
            this.logger.error('🔧 SETTINGS: Failed to populate form fields', { error: error.message });
        }
    }

    /**
     * Handle Test Connection button click
     */
    async handleTestConnection() {
        this.logger.info('🔧 SETTINGS: Testing connection...');
        
        // Debug logging
        debugLog.userAction('test_connection', 'test-connection-btn', {
            timestamp: Date.now()
        });
        
        try {
            this.showSettingsStatus('Testing connection...', 'info');
            
            // Use connection manager if available
            if (this.subsystems.connectionManager && typeof this.subsystems.connectionManager.testConnection === 'function') {
                const result = await this.subsystems.connectionManager.testConnection();
                if (result.success) {
                    let successMessage = result.message || 'Success - Token minted';
                    if (result.token && result.token.timeLeft) {
                        successMessage += ` - Time left: ${result.token.timeLeft}`;
                    }
                    this.showSettingsStatus(successMessage, 'success');
                } else {
                    this.showSettingsStatus(`Connection test failed: ${result.error}`, 'error');
                }
            } else {
                // Fallback: test connection directly
                // CRITICAL: This MUST be a GET request to match server-side endpoint
                // Server endpoint: routes/pingone-proxy-fixed.js - router.get('/test-connection')
                // DO NOT change to POST without updating server-side endpoint
                // Last fixed: 2025-07-21 - HTTP method mismatch caused 400 Bad Request errors
                const response = await fetch('/api/pingone/test-connection', {
                    method: 'GET', // MUST match server endpoint method
                    headers: { 'Content-Type': 'application/json' }
                });
                
                const result = await response.json();
                
                if (result.success) {
                    let successMessage = result.message || 'Success - Token minted';
                    if (result.token && result.token.timeLeft) {
                        successMessage += ` - Time left: ${result.token.timeLeft}`;
                    }
                    this.showSettingsStatus(successMessage, 'success');
                } else {
                    this.showSettingsStatus(`Connection test failed: ${result.error}`, 'error');
                }
            }
            
        } catch (error) {
            this.logger.error('🔧 SETTINGS: Connection test failed', { error: error.message });
            this.showSettingsStatus(`Connection test failed: ${error.message}`, 'error');
        }
    }
    
    /**
     * Handle Get Token button click
     */
    async handleGetToken() {
        this.logger.info('🔧 SETTINGS: Getting token...');
        
        // Debug logging
        debugLog.userAction('get_token', 'get-token-btn', {
            timestamp: Date.now()
        });
        
        try {
            this.showSettingsStatus('Getting token...', 'info');
            
            // Use token manager if available
            if (this.tokenManager && typeof this.tokenManager.getToken === 'function') {
                const token = await this.tokenManager.getToken();
                if (token) {
                    this.showSettingsStatus('Token acquired successfully!', 'success');
                } else {
                    this.showSettingsStatus('Failed to get token', 'error');
                }
            } else {
                // Fallback: get token directly
                const response = await fetch('/api/pingone/token', {
                    method: 'POST',
                    headers: { 'Content-Type': 'application/json' }
                });
                
                const result = await response.json();
                
                if (result.access_token) {
                    this.showSettingsStatus('Token acquired successfully!', 'success');
                } else {
                    this.showSettingsStatus('Failed to get token', 'error');
                }
            }
            
        } catch (error) {
            this.logger.error('🔧 SETTINGS: Failed to get token', { error: error.message });
            this.showSettingsStatus(`Failed to get token: ${error.message}`, 'error');
        }
    }
    
    /**
     * Handle Toggle Secret Visibility button click
     */
    handleToggleSecretVisibility() {
        this.logger.debug('🔧 SETTINGS: Toggling secret visibility');
        
        try {
            const secretInput = document.getElementById('api-secret');
            const toggleBtn = document.getElementById('toggle-api-secret-visibility');
            const icon = toggleBtn?.querySelector('i');
            
            if (secretInput && toggleBtn && icon) {
                if (secretInput.type === 'password') {
                    secretInput.type = 'text';
                    icon.className = 'fas fa-eye-slash';
                    this.logger.debug('🔧 SETTINGS: Secret visibility: shown');
                } else {
                    secretInput.type = 'password';
                    icon.className = 'fas fa-eye';
                    this.logger.debug('🔧 SETTINGS: Secret visibility: hidden');
                }
            }
            
        } catch (error) {
            this.logger.error('🔧 SETTINGS: Failed to toggle secret visibility', { error: error.message });
        }
    }
    
    /**
     * Show status message in settings page
     */
    showSettingsStatus(message, type = 'info') {
        try {
            const statusElement = document.getElementById('settings-action-status');
            const messageElement = statusElement?.querySelector('.status-message');
            const iconElement = statusElement?.querySelector('.status-icon');
            
            if (statusElement && messageElement && iconElement) {
                // Set message
                messageElement.textContent = message;
                
                // Set icon based on type
                const icons = {
                    'success': 'fas fa-check-circle',
                    'error': 'fas fa-exclamation-circle',
                    'info': 'fas fa-info-circle',
                    'warning': 'fas fa-exclamation-triangle'
                };
                
                iconElement.className = icons[type] || icons.info;
                
                // Set CSS class for styling
                statusElement.className = `action-status ${type}`;
                statusElement.style.display = 'block';
                
                // Auto-hide after 5 seconds for success/info messages
                if (type === 'success' || type === 'info') {
                    setTimeout(() => {
                        statusElement.style.display = 'none';
                    }, 5000);
                }
                
                this.logger.debug(`🔧 SETTINGS: Status shown: ${type} - ${message}`);
            }
            
        } catch (error) {
            this.logger.error('🔧 SETTINGS: Failed to show status', { error: error.message });
        }
    }
    
    /**
     * Direct view switching (bypasses subsystems)
     */
    async directShowView(view) {
        this.logger.info(`🔧 DIRECT NAV: Switching to view: ${view}`);
        
        // Debug logging
        debugLog.navigation(this.currentView, view, {
            method: 'direct_navigation',
            timestamp: Date.now()
        });
        
        try {
            // Hide all views
            const allViews = document.querySelectorAll('.view, .view-container');
            this.logger.debug(`🔧 DIRECT NAV: Found ${allViews.length} view containers to hide`);
            
            allViews.forEach(viewElement => {
                viewElement.style.display = 'none';
                viewElement.classList.remove('active');
            });
            
            // Show target view
            const targetView = document.getElementById(`${view}-view`);
            if (targetView) {
                targetView.style.display = 'block';
                targetView.classList.add('active');
                this.logger.info(`🔧 DIRECT NAV: Successfully showed ${view}-view`);
                
                // Update navigation state
                this.updateDirectNavigationState(view);
                
                // Update current view
                this.currentView = view;
                
                // Update page title
                this.updatePageTitle(view);
                
                this.logger.info(`🔧 DIRECT NAV: Navigation to ${view} completed successfully`);
                
            } else {
                this.logger.error(`🔧 DIRECT NAV: View element not found: ${view}-view`);
            }
            
        } catch (error) {
            this.logger.error(`🔧 DIRECT NAV: Failed to show view ${view}`, { error: error.message });
        }
    }
    
    /**
     * Update navigation state for direct navigation
     */
    updateDirectNavigationState(view) {
        try {
            // Update active navigation items
            const navElements = document.querySelectorAll('[data-view]');
            navElements.forEach(element => {
                const elementView = element.getAttribute('data-view');
                if (elementView === view) {
                    element.classList.add('active');
                } else {
                    element.classList.remove('active');
                }
            });
            
            this.logger.debug(`🔧 DIRECT NAV: Updated navigation state for ${view}`);
            
        } catch (error) {
            this.logger.error('🔧 DIRECT NAV: Failed to update navigation state', { error: error.message });
        }
    }
    
    /**
     * Update page title
     */
    updatePageTitle(view) {
        try {
            const titles = {
                'home': 'Home',
                'import': 'Import Users',
                'export': 'Export Users',
                'modify': 'Modify Users',
                'delete-csv': 'Delete Users',
                'settings': 'Settings',
                'logs': 'Logs',
                'history': 'History'
            };
            
            const title = titles[view] || 'PingOne Import Tool';
            document.title = `${title} - PingOne Import Tool v6.5.1.1`;
            
            this.logger.debug(`🔧 DIRECT NAV: Updated page title to: ${document.title}`);
            
        } catch (error) {
            this.logger.error('🔧 DIRECT NAV: Failed to update page title', { error: error.message });
        }
    }
    
    /**
     * Initialize UI
     */
    async initializeUI() {
        this.logger.debug('Initializing UI');
        
        // Use view management subsystem if available
        if (this.subsystems.viewManager) {
            await this.subsystems.viewManager.showView(this.currentView);
        } else {
            // Fallback to legacy view management
            await this.legacyShowView(this.currentView);
        }
        
        this.logger.debug('UI initialized');
    }
    
    /**
     * Show view using subsystem or fallback to legacy
     */
    async showView(view) {
        this.logger.debug('Showing view', { view, useSubsystem: !!this.subsystems.viewManager });
        
        if (this.subsystems.viewManager) {
            return await this.subsystems.viewManager.showView(view);
        } else {
            return await this.legacyShowView(view);
        }
    }
    
    /**
     * Legacy view management (fallback)
     */
    async legacyShowView(view) {
        this.logger.debug('Using legacy view management', { view });
        // Legacy implementation would go here
        this.currentView = view;
    }
    
    /**
     * Start import operation
     */
    async startImport() {
        this.logger.info('Starting import operation');
        
        // Check multiple possible import subsystem references
        if (this.subsystems.import && typeof this.subsystems.import.startImport === 'function') {
            return await this.subsystems.import.startImport();
        } else if (this.subsystems.importManager && typeof this.subsystems.importManager.startImport === 'function') {
            return await this.subsystems.importManager.startImport();
        } else if (this.importSubsystem && typeof this.importSubsystem.startImport === 'function') {
            return await this.importSubsystem.startImport();
        } else {
            // Fallback to legacy import
            this.logger.warn('Using legacy import - subsystem not available');
            return await this.legacyStartImport();
        }
    }
    
    /**
     * Start export operation
     */
    async startExport() {
        this.logger.info('Starting export operation');
        
        if (this.subsystems.exportManager) {
            return await this.subsystems.exportManager.startExport();
        } else {
            // Fallback to legacy export
            this.logger.warn('Using legacy export - subsystem not available');
            return await this.legacyStartExport();
        }
    }
    
    /**
     * Get authentication token
     */
    async getToken() {
        this.logger.debug('Getting authentication token');
        
        if (this.subsystems.authManager) {
            return await this.subsystems.authManager.getToken();
        } else {
            // Fallback to legacy token management
            this.logger.warn('Using legacy token management - subsystem not available');
            return await this.tokenManager.getToken();
        }
    }
    
    /**
     * Legacy methods (to be removed as subsystems are fully integrated)
     */
    async legacyStartImport() {
        this.logger.debug('Legacy import method called');
        // Legacy implementation
    }
    
    async legacyStartExport() {
        this.logger.debug('Legacy export method called');
        // Legacy implementation
    }
    
    /**
     * Navigate to a specific view
     */
    navigateToView(viewName) {
        this.logger.debug('Navigating to view', { viewName });
        
        try {
            // Use view management subsystem if available
            if (this.subsystems.viewManager) {
                this.subsystems.viewManager.showView(viewName);
            } else {
                // Fallback to legacy view management
                this.legacyShowView(viewName);
            }
            
            this.currentView = viewName;
            this.logger.info('Navigation completed', { viewName });
            
        } catch (error) {
            this.logger.error('Navigation failed', { viewName, error: error.message });
        }
    }

/**
 * Handle file selection from input
 */
handleFileSelection(event) {
    this.logger.debug('Handling file selection');
    try {
        const files = event.target.files;
        if (files && files.length > 0) {
            const file = files[0];
            this.logger.info('File selected', {
                fileName: file.name,
                fileSize: file.size,
                fileType: file.type
            });

            // Use import subsystem if available (check multiple possible references and method names)
            if (this.subsystems.import && typeof this.subsystems.import.handleFileSelect === 'function') {
                this.subsystems.import.handleFileSelect(file);
            } else if (this.subsystems.import && typeof this.subsystems.import.handleFileSelection === 'function') {
                this.subsystems.import.handleFileSelection(file);
            } else if (this.subsystems.importManager && typeof this.subsystems.importManager.handleFileSelect === 'function') {
                this.subsystems.importManager.handleFileSelect(file);
            } else if (this.subsystems.importManager && typeof this.subsystems.importManager.handleFileSelection === 'function') {
                this.subsystems.importManager.handleFileSelection(file);
            } else if (this.importSubsystem && typeof this.importSubsystem.handleFileSelect === 'function') {
                this.importSubsystem.handleFileSelect(file);
            } else if (this.importSubsystem && typeof this.importSubsystem.handleFileSelection === 'function') {
                this.importSubsystem.handleFileSelection(file);
            } else {
                this.logger.warn('Import subsystem not available, using legacy import');
                
                // Immediate status check
                this.logger.warn('SUBSYSTEM STATUS CHECK:', {
                    'this.subsystems': !!this.subsystems,
                    'subsystems.import': !!(this.subsystems && this.subsystems.import),
                    'import.handleFileSelect': !!(this.subsystems && this.subsystems.import && typeof this.subsystems.import.handleFileSelect === 'function'),
                    'import.handleFileSelection': !!(this.subsystems && this.subsystems.import && typeof this.subsystems.import.handleFileSelection === 'function'),
                    'fileHandler': !!this.fileHandler,
                    'fileHandler.handleFile': !!(this.fileHandler && typeof this.fileHandler.handleFile === 'function'),
                    'availableSubsystems': this.subsystems ? Object.keys(this.subsystems) : 'null'
                });
                
                // Add detailed diagnostics
                this.logger.debug('File handling diagnostics:', {
                    'subsystems.import': !!this.subsystems.import,
                    'subsystems.importManager': !!this.subsystems.importManager,
                    'importSubsystem': !!this.importSubsystem,
                    'fileHandler': !!this.fileHandler,
                    'fileHandler.handleFile': !!(this.fileHandler && typeof this.fileHandler.handleFile === 'function'),
                    'availableSubsystems': Object.keys(this.subsystems || {})
                });
                
                if (this.fileHandler && typeof this.fileHandler.handleFile === 'function') {
                    this.logger.info('Using legacy file handler');
                    this.fileHandler.handleFile(file);
                } else {
                    // Try to reinitialize file handler as emergency fallback
                    if (!this.fileHandler) {
                        try {
                            this.logger.warn('Attempting to reinitialize file handler...');
                            this.fileHandler = new FileHandler(this.logger, this.uiManager);
                            if (this.fileHandler && typeof this.fileHandler.handleFile === 'function') {
                                this.logger.info('Emergency file handler initialized successfully');
                                this.fileHandler.handleFile(file);
                                return;
                            }
                        } catch (error) {
                            this.logger.error('Failed to reinitialize file handler', { error: error.message });
                        }
                    }
                    
                    this.logger.error('No file handling method available', {
                        'subsystems.import': !!this.subsystems.import,
                        'fileHandler': !!this.fileHandler,
                        'FileHandler class': typeof FileHandler
                    });
                    this.showMessage('File handling is temporarily unavailable. Please refresh the page and try again.', 'error');
                }
            }
        }
    } catch (error) {
        this.logger.error('File selection handling failed', { error: error.message });
    }
}

/**
 * Handle file drop from drag and drop
 */
handleFileDrop(event) {
    this.logger.debug('Handling file drop');
        try {
            const files = event.dataTransfer.files;
            if (files && files.length > 0) {
                const file = files[0];
                this.logger.info('File dropped', {
                    fileName: file.name,
                    fileSize: file.size,
                    fileType: file.type
                });

                // Use import subsystem if available (check multiple possible references and method names)
                if (this.subsystems.import && typeof this.subsystems.import.handleFileSelect === 'function') {
                    this.subsystems.import.handleFileSelect(file);
                } else if (this.subsystems.import && typeof this.subsystems.import.handleFileSelection === 'function') {
                    this.subsystems.import.handleFileSelection(file);
                } else if (this.subsystems.importManager && typeof this.subsystems.importManager.handleFileSelect === 'function') {
                    this.subsystems.importManager.handleFileSelect(file);
                } else if (this.subsystems.importManager && typeof this.subsystems.importManager.handleFileSelection === 'function') {
                    this.subsystems.importManager.handleFileSelection(file);
                } else if (this.importSubsystem && typeof this.importSubsystem.handleFileSelect === 'function') {
                    this.importSubsystem.handleFileSelect(file);
                } else if (this.importSubsystem && typeof this.importSubsystem.handleFileSelection === 'function') {
                    this.importSubsystem.handleFileSelection(file);
                } else {
                    this.logger.warn('Import subsystem not available, using legacy import');
                    
                    // Add detailed diagnostics
                    this.logger.debug('File drop handling diagnostics:', {
                        'subsystems.import': !!this.subsystems.import,
                        'subsystems.importManager': !!this.subsystems.importManager,
                        'importSubsystem': !!this.importSubsystem,
                        'fileHandler': !!this.fileHandler,
                        'fileHandler.handleFile': !!(this.fileHandler && typeof this.fileHandler.handleFile === 'function'),
                        'availableSubsystems': Object.keys(this.subsystems || {})
                    });
                    
                    if (this.fileHandler && typeof this.fileHandler.handleFile === 'function') {
                        this.logger.info('Using legacy file handler for drop');
                        this.fileHandler.handleFile(file);
                    } else {
                        // Try to reinitialize file handler as emergency fallback
                        if (!this.fileHandler) {
                            try {
                                this.logger.warn('Attempting to reinitialize file handler for drop...');
                                this.fileHandler = new FileHandler(this.logger, this.uiManager);
                                if (this.fileHandler && typeof this.fileHandler.handleFile === 'function') {
                                    this.logger.info('Emergency file handler initialized successfully for drop');
                                    this.fileHandler.handleFile(file);
                                    return;
                                }
                            } catch (error) {
                                this.logger.error('Failed to reinitialize file handler for drop', { error: error.message });
                            }
                        }
                        
                        this.logger.error('No file handling method available for drop', {
                            'subsystems.import': !!this.subsystems.import,
                            'fileHandler': !!this.fileHandler,
                            'FileHandler class': typeof FileHandler
                        });
                        this.showMessage('File drop handling is temporarily unavailable. Please refresh the page and try again.', 'error');
                    }
                }
            }
        } catch (error) {
            this.logger.error('File drop handling failed', { error: error.message });
        }
    }
    
    /**
     * Cancel import operation
     */
    cancelImport() {
        this.logger.debug('Cancelling import operation');
        
        try {
            // Use import subsystem if available (check multiple possible references)
            if (this.subsystems.import && typeof this.subsystems.import.cancelImport === 'function') {
                this.subsystems.import.cancelImport();
            } else if (this.subsystems.importManager && typeof this.subsystems.importManager.cancelImport === 'function') {
                this.subsystems.importManager.cancelImport();
            } else if (this.importSubsystem && typeof this.importSubsystem.cancelImport === 'function') {
                this.importSubsystem.cancelImport();
            } else {
                this.logger.warn('Import subsystem not available, using legacy cancel');
                this.legacyCancelImport();
            }
            
            this.logger.info('Import cancellation requested');
            
        } catch (error) {
            this.logger.error('Import cancellation failed', { error: error.message });
        }
    }
    
    /**
     * Enable tool after disclaimer acceptance
     */
    enableToolAfterDisclaimer() {
        this.logger.info('Enabling tool after disclaimer acceptance');
        
        try {
            // Show loading overlay during transition
            this.showModalLoading('Setting up...', 'Preparing your PingOne Import Tool experience.');
            
            // Hide startup screen if still visible
            this.hideStartupScreen();
            
            // Ensure UI is properly initialized and responsive
            if (this.uiManager && typeof this.uiManager.enableUI === 'function') {
                this.uiManager.enableUI();
            }
            
            // Initialize event listeners if not already done
            if (!this.eventListenersSetup) {
                this.setupEventListeners();
                this.eventListenersSetup = true;
            }
            
            // Enable all subsystems
            Object.values(this.subsystems).forEach(subsystem => {
                if (subsystem && typeof subsystem.enable === 'function') {
                    subsystem.enable();
                }
            });
            
            // Remove any disabled states from the app container
            const appContainer = document.querySelector('.app-container');
            if (appContainer) {
                appContainer.classList.remove('disabled', 'modal-active');
                appContainer.style.pointerEvents = 'auto';
            }
            
            // Enable all buttons and interactive elements
            const buttons = document.querySelectorAll('button, .btn');
            buttons.forEach(button => {
                button.disabled = false;
                button.style.pointerEvents = 'auto';
            });
            
            this.logger.info('Tool enabled successfully after disclaimer');
            
            // Hide loading overlay after a brief delay to show completion
            setTimeout(() => {
                this.hideModalLoading();
            }, 1000);
            
        } catch (error) {
            this.logger.error('Failed to enable tool after disclaimer', { error: error.message });
            // Hide loading overlay on error too
            this.hideModalLoading();
        }
    }
    
    /**
     * Get application health status
     */
    getHealthStatus() {
        return {
            initialized: this.isInitialized,
            subsystems: Object.keys(this.subsystems).reduce((status, key) => {
                status[key] = this.subsystems[key].isInitialized || false;
                return status;
            }, {}),
            featureFlags: FEATURE_FLAGS,
            currentView: this.currentView,
            timestamp: new Date().toISOString()
        };
    }
>>>>>>> d93364ef

        this.logger.debug('Global event listeners set up');
    }
    
    /**
     * 🛡️ Create emergency fallback subsystem - CANNOT FAIL
     */
    createEmergencySubsystem(subsystemName, originalError) {
        try {
            this.logger.warn(`🛡️ Creating emergency fallback for ${subsystemName}`, {
                originalError: originalError.message
            });
            
            // Create a bulletproof emergency subsystem that provides basic functionality
            const emergencySubsystem = {
                name: `Emergency${subsystemName.charAt(0).toUpperCase() + subsystemName.slice(1)}`,
                initialized: true,
                emergency: true,
                originalError: originalError.message,
                
                // Basic lifecycle methods
                init: () => Promise.resolve(true),
                destroy: () => Promise.resolve(true),
                
                // Emergency methods based on subsystem type
                ...(subsystemName === 'export' && {
                    exportUsers: () => {
                        this.logger.warn('🛡️ Export subsystem in emergency mode - functionality limited');
                        return Promise.resolve({ 
                            success: false, 
                            error: 'Export subsystem unavailable - please refresh the page',
                            emergency: true 
                        });
                    },
                    getExportStatus: () => ({ 
                        status: 'emergency', 
                        message: 'Export subsystem unavailable',
                        emergency: true 
                    }),
                    validateExportRequest: () => ({ 
                        valid: false, 
                        error: 'Export validation unavailable in emergency mode' 
                    })
                }),
                
                ...(subsystemName === 'import' && {
                    importUsers: () => {
                        this.logger.warn('🛡️ Import subsystem in emergency mode - functionality limited');
                        return Promise.resolve({ 
                            success: false, 
                            error: 'Import subsystem unavailable - please refresh the page',
                            emergency: true 
                        });
                    },
                    getImportStatus: () => ({ 
                        status: 'emergency', 
                        message: 'Import subsystem unavailable',
                        emergency: true 
                    })
                }),
                
                // Generic fallback methods
                getStatus: () => ({ 
                    status: 'emergency', 
                    subsystem: subsystemName,
                    message: `${subsystemName} subsystem is in emergency mode`,
                    error: originalError.message,
                    emergency: true 
                }),
                
                isReady: () => false,
                hasData: () => false,
                
                // Catch-all method handler
                __emergencyHandler: (methodName) => {
                    this.logger.warn(`🛡️ Emergency subsystem ${subsystemName}: method ${methodName} called`);
                    return Promise.resolve({ 
                        success: false, 
                        error: `${methodName} unavailable in emergency mode`,
                        emergency: true 
                    });
                }
            };
            
            // Wrap with bulletproof protection
            const wrappedEmergencySubsystem = createBulletproofSubsystemWrapper(
                emergencySubsystem,
                this.logger.child({ subsystem: `emergency-${subsystemName}` })
            );
            
            this.logger.info(`🛡️ Emergency ${subsystemName} subsystem created successfully`);
            return wrappedEmergencySubsystem;
            
        } catch (error) {
            this.logger.error(`🛡️ Failed to create emergency subsystem for ${subsystemName}`, error);
            
            // Ultimate fallback - return minimal object
            return {
                name: `UltimateEmergency${subsystemName}`,
                emergency: true,
                init: () => Promise.resolve(false),
                destroy: () => Promise.resolve(false),
                getStatus: () => ({ status: 'critical-emergency', subsystem: subsystemName })
            };
        }
    }
    
    /**
     * 🛡️ Cleanup bulletproof systems - CANNOT FAIL
     */
    cleanup() {
        try {
            this.logger.info('🛡️ Cleaning up bulletproof systems...');
            
            // Cleanup bulletproof token manager
            if (this.bulletproofTokenManager && typeof this.bulletproofTokenManager.destroy === 'function') {
                this.bulletproofTokenManager.destroy();
                this.logger.debug('🛡️ Bulletproof token manager cleaned up');
            }
            
            // Cleanup bulletproof app integration
            if (this.bulletproofSystem && typeof this.bulletproofSystem.destroy === 'function') {
                this.bulletproofSystem.destroy();
                this.logger.debug('🛡️ Bulletproof app integration cleaned up');
            }
            
            this.logger.info('🛡️ Bulletproof systems cleanup completed');
            
        } catch (error) {
            this.logger.debug('🛡️ Bulletproof cleanup failed (non-critical)', error);
        }
    }
}

<<<<<<< HEAD
// Initialize the application
document.addEventListener('DOMContentLoaded', () => {
    const app = new App();
    app.init().catch(err => {
        console.error('FATAL: Application failed to initialize.', err);
        // Display a fatal error message to the user if UI is available
        if (app.uiManager) {
            app.uiManager.showError('A fatal error occurred during startup. The application cannot continue.');
        }
    });
});
=======
// Initialize and start the application
const app = new App();

// Global app reference for debugging
window.app = app;

// 🛡️ Setup bulletproof cleanup on page unload - CANNOT FAIL
try {
    window.addEventListener('beforeunload', () => {
        if (window.app && typeof window.app.cleanup === 'function') {
            window.app.cleanup();
        }
    });
    
    // Also cleanup on page hide (mobile/tablet support)
    window.addEventListener('pagehide', () => {
        if (window.app && typeof window.app.cleanup === 'function') {
            window.app.cleanup();
        }
    });
} catch (error) {
    console.debug('🛡️ Failed to setup cleanup listeners (non-critical)', error);
}

// Expose enableToolAfterDisclaimer function globally for modal access
window.enableToolAfterDisclaimer = () => {
    if (window.app && typeof window.app.enableToolAfterDisclaimer === 'function') {
        window.app.enableToolAfterDisclaimer();
    } else {
        window.logger?.warn('App not available or enableToolAfterDisclaimer method not found') || console.warn('App not available or enableToolAfterDisclaimer method not found');
    }
};

// Expose loading functions for testing
window.testLoading = {
    show: (title, message) => {
        if (window.app) {
            window.app.showModalLoading(title, message);
        }
    },
    hide: () => {
        if (window.app) {
            window.app.hideModalLoading();
        }
    },
    testSequence: () => {
        if (window.app) {
            window.logger?.info('🔄 Testing loading sequence...') || console.log('🔄 Testing loading sequence...');
            window.app.showModalLoading('Step 1', 'Testing loading overlay...');
            setTimeout(() => {
                window.app.showModalLoading('Step 2', 'Updating message...');
                setTimeout(() => {
                    window.app.showModalLoading('Step 3', 'Almost done...');
                    setTimeout(() => {
                        window.app.hideModalLoading();
                        window.logger?.info('🔄 Loading test completed') || console.log('🔄 Loading test completed');
                    }, 1500);
                }, 1500);
            }, 1500);
        }
    }
};

// Start the application when DOM is ready
document.addEventListener('DOMContentLoaded', async () => {
    try {
        await app.init();
        window.logger?.info('🚀 PingOne Import Tool v6.5.1.2 initialized successfully') || console.log('🚀 PingOne Import Tool v6.5.1.2 initialized successfully');
        window.logger?.info('📊 Health Status:', app.getHealthStatus()) || console.log('📊 Health Status:', app.getHealthStatus());
    } catch (error) {
        window.logger?.error('❌ Application initialization failed:', error) || console.error('❌ Application initialization failed:', error);
    }
});

export default App;
>>>>>>> d93364ef
<|MERGE_RESOLUTION|>--- conflicted
+++ resolved
@@ -1,6 +1,3 @@
-<<<<<<< HEAD
-import { Logger } from './utils/logger.js';
-=======
 // File: app.js
 // Description: Main application entry point for PingOne user import tool
 // 
@@ -37,7 +34,6 @@
 
 // Components
 import { SettingsManager } from '../../public/js/modules/settings-manager.js';
->>>>>>> d93364ef
 import { UIManager } from './components/ui-manager.js';
 import LocalApiClient from './utils/local-api-client.js'; // Assuming path
 import SettingsSubsystem from './subsystems/settings-subsystem.js';
@@ -58,26 +54,6 @@
 
 class App {
     constructor() {
-<<<<<<< HEAD
-        this.version = 'loading...'; // Will be loaded dynamically from server
-        this.logger = new Logger('pingone-import-app', 'dezh8e30');
-        this.eventBus = new EventBus(this.logger.child({ component: 'event-bus' }));
-        this.uiManager = new UIManager(this.logger.child({ component: 'ui-manager' }));
-        this.localClient = new LocalApiClient('/api/v1', this.logger.child({ component: 'local-api-client' }));
-
-        this.subsystems = {};
-
-        window.app = this; // For debugging
-    }
-
-    async init() {
-        this.logger.info('Initializing application...');
-        this.uiManager.showStartupWaitScreen('Initializing application...');
-
-        try {
-            // Load version first
-            await this.loadVersion();
-=======
         // Initialize centralized logger with safe wrapper to prevent logging errors from breaking the app
         try {
             this.logger = new Logger({
@@ -211,17 +187,9 @@
             this.logger.info('Starting application initialization');
             console.log('🔧 [APP INIT] About to initialize core components...');
             this.updateStartupMessage('Initializing core components...');
->>>>>>> d93364ef
             
             await this.initializeCoreComponents();
             await this.initializeSubsystems();
-<<<<<<< HEAD
-                        // No longer needed, handled by NavigationSubsystem
-            // this.setupEventListeners();
-
-            this.logger.info('Application initialized successfully.');
-            this.uiManager.hideStartupWaitScreen();
-=======
             this.updateStartupMessage('Loading legacy components...');
             
             // Initialize legacy components (gradually being replaced)
@@ -253,7 +221,6 @@
             // Show success status bar with version and system info
             this.showInitializationSuccessStatus();
             
->>>>>>> d93364ef
         } catch (error) {
             this.logger.error('Application initialization failed:', { error: error.message, stack: error.stack });
             this.uiManager.showError('Application failed to start. Please check the console for details.');
@@ -261,9 +228,6 @@
     }
 
     /**
-<<<<<<< HEAD
-     * Load application version from server
-=======
      * Show initialization success status with version and system info
      */
     showInitializationSuccessStatus() {
@@ -364,28 +328,9 @@
     
     /**
      * Hide the startup screen with a smooth transition and proper cleanup
->>>>>>> d93364ef
      */
     async loadVersion() {
         try {
-<<<<<<< HEAD
-            this.uiManager.updateStartupMessage('Loading version information...');
-            const response = await fetch('/api/version');
-            if (response.ok) {
-                const versionData = await response.json();
-                this.version = versionData.version;
-                this.logger.info('Version loaded from server:', { version: this.version });
-                
-                // Update version display immediately
-                this.updateVersionDisplay();
-            } else {
-                throw new Error(`Failed to load version: ${response.status}`);
-            }
-        } catch (error) {
-            this.logger.warn('Failed to load version from server, using fallback:', { error: error.message });
-            this.version = '6.5.1.3'; // Fallback version
-            this.updateVersionDisplay();
-=======
             const startupScreen = document.getElementById('startup-wait-screen');
             const appContainer = document.querySelector('.app-container');
             
@@ -454,7 +399,6 @@
             } catch (fallbackError) {
                 this.logger.error('Fallback error handling failed:', fallbackError);
             }
->>>>>>> d93364ef
         }
     }
 
@@ -507,7 +451,6 @@
 
     async initializeSubsystems() {
         this.logger.info('Initializing subsystems...');
-<<<<<<< HEAD
         this.uiManager.updateStartupMessage('Initializing subsystems...');
 
         // Ensure NavigationSubsystem gets the correct app reference and settingsManager is initialized
@@ -522,22 +465,6 @@
             { name: 'historySubsystem', constructor: HistorySubsystem, deps: [this.logger.child({ subsystem: 'history' }), this.localClient, this.uiManager, this.eventBus] },
             { name: 'importSubsystem', constructor: ImportSubsystem, deps: [this.logger.child({ subsystem: 'import' }), this.uiManager, this.localClient, this.eventBus, () => this.subsystems.authManager] },
         ];
-
-        for (const config of subsystemConfigs) {
-            try {
-                this.logger.debug(`Initializing ${config.name} subsystem...`);
-                const resolvedDeps = config.deps.map(dep => (typeof dep === 'function' ? dep() : dep));
-                this.subsystems[config.name] = new config.constructor(...resolvedDeps);
-                if (typeof this.subsystems[config.name].init === 'function') {
-                    await this.subsystems[config.name].init();
-=======
-
-        // Defensive check for logger before proceeding
-        if (!this.logger) {
-            console.error('CRITICAL: Logger not initialized before subsystem setup. Aborting.');
-            this.uiManager.showGlobalError('A critical error occurred during startup. Please refresh the page.');
-            return;
-        }
 
         try {
             // Subsystem Initialization with Feature Flags
@@ -615,17 +542,11 @@
                     }
                 } else {
                     console.log(`⏭️ [SUBSYSTEM INIT] Skipping ${sub.name} subsystem (flag disabled)`);
->>>>>>> d93364ef
                 }
             } catch (error) {
                 this.logger.error(`Failed to initialize subsystem: ${config.name}`, { error: error.message, stack: error.stack });
                 throw new Error(`Subsystem initialization failed for ${config.name}`);
             }
-<<<<<<< HEAD
-        }
-
-        this.logger.info('All subsystems initialized successfully.');
-=======
 
             // Initialize UI components that depend on subsystems
             if (this.subsystems.advancedRealtime) {
@@ -749,7 +670,6 @@
             subsystemCount: Object.keys(this.subsystems).length,
             enabledSubsystems: Object.keys(this.subsystems)
         });
->>>>>>> d93364ef
     }
 
     setupEventListeners() {
@@ -770,14 +690,20 @@
             this.logger.warn('Unhandled promise rejection:', {
                 reason: event.reason ? event.reason.stack : 'N/A'
             });
-<<<<<<< HEAD
         });
-=======
-            
-            this.logger.info('🔧 SETTINGS: Form fields populated successfully');
-            
-        } catch (error) {
-            this.logger.error('🔧 SETTINGS: Failed to populate form fields', { error: error.message });
+
+        this.logger.debug('Global event listeners set up');
+    }
+}
+
+// Initialize the application
+document.addEventListener('DOMContentLoaded', () => {
+    const app = new App();
+    app.init().catch(err => {
+        console.error('FATAL: Application failed to initialize.', err);
+        // Display a fatal error message to the user if UI is available
+        if (app.uiManager) {
+            app.uiManager.showError('A fatal error occurred during startup. The application cannot continue.');
         }
     }
 
@@ -1433,9 +1359,15 @@
             timestamp: new Date().toISOString()
         };
     }
->>>>>>> d93364ef
-
-        this.logger.debug('Global event listeners set up');
+
+    /**
+     * Show a message to the user
+     */
+    showMessage(message, type = 'info') {
+        this.logger.debug(`Showing message: ${message}`, { type });
+        // This is a placeholder for a more robust notification system
+        // For now, we can use the settings status display as a general message area
+        this.showSettingsStatus(message, type);
     }
     
     /**
@@ -1568,19 +1500,6 @@
     }
 }
 
-<<<<<<< HEAD
-// Initialize the application
-document.addEventListener('DOMContentLoaded', () => {
-    const app = new App();
-    app.init().catch(err => {
-        console.error('FATAL: Application failed to initialize.', err);
-        // Display a fatal error message to the user if UI is available
-        if (app.uiManager) {
-            app.uiManager.showError('A fatal error occurred during startup. The application cannot continue.');
-        }
-    });
-});
-=======
 // Initialize and start the application
 const app = new App();
 
@@ -1653,7 +1572,4 @@
     } catch (error) {
         window.logger?.error('❌ Application initialization failed:', error) || console.error('❌ Application initialization failed:', error);
     }
-});
-
-export default App;
->>>>>>> d93364ef
+});