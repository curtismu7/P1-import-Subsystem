--- conflicted
+++ resolved
@@ -151,11 +151,6 @@
             if (!response.success) {
                 throw new Error(response.error || 'Connection test failed');
             }
-<<<<<<< HEAD
-            // Update UI
-            this.updateConnectionStatusUI(true, 'Connection successful');
-            this.uiManager.showSuccess('Connection test successful');
-=======
             
             // Format success message with token information
             let successMessage = response.message || 'Success - Token minted';
@@ -167,7 +162,6 @@
             this.updateConnectionStatusUI(true, successMessage);
             this.uiManager.showSuccess(successMessage);
             
->>>>>>> d93364ef
             this.logger.info('Connection test successful');
         } catch (error) {
             this.logger.error('Connection test failed', error);
