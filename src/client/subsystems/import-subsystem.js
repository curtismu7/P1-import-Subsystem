--- conflicted
+++ resolved
@@ -32,17 +32,11 @@
             formatMessage: (type, message) => `[${type.toUpperCase()}] ${message}`
         };
         
-<<<<<<< HEAD
-        // Safe logger access with fallbacks
-        const infoLog = this.logger?.info || this.logger?.log || console.log;
-        infoLog('Import Subsystem initialized');
-=======
         try {
             this.logger.info('Import Subsystem initialized');
         } catch (e) {
             console.error('Failed to log Import Subsystem initialization:', e);
         }
->>>>>>> d93364ef
         
         // Set up event listeners for cross-subsystem communication
         try {
