--- conflicted
+++ resolved
@@ -258,11 +258,7 @@
             'history': 'History'
         };
         
-<<<<<<< HEAD
-        const baseTitle = `PingOne User Import v${this.app.version}`;
-=======
         const baseTitle = 'PingOne User Import v6.5.2.1';
->>>>>>> d93364ef
         const viewTitle = titles[view];
         
         if (viewTitle) {
